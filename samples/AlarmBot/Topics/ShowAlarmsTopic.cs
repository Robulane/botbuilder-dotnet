--- conflicted
+++ resolved
@@ -1,9 +1,11 @@
 ﻿// Copyright (c) Microsoft Corporation. All rights reserved.
 // Licensed under the MIT License.
 
+using System.Collections.Generic;
 using System.Threading.Tasks;
 using AlarmBot.Models;
 using AlarmBot.Responses;
+using Microsoft.Bot.Builder;
 
 namespace AlarmBot.Topics
 {
@@ -12,6 +14,10 @@
     /// </summary>
     public class ShowAlarmsTopic : ITopic
     {
+        public ShowAlarmsTopic()
+        {
+        }
+
         public string Name { get; set;  } = "ShowAlarms";
 
         /// <summary>
@@ -36,16 +42,12 @@
         {
             throw new System.NotImplementedException();
         }
-<<<<<<< HEAD
-        
-        public static Task ShowAlarms(AlarmBotContext context)
-=======
 
 
         public static async Task ShowAlarms(AlarmBotContext context)
->>>>>>> 0b841251
         {
             await ShowAlarmsResponses.ReplyWithShowAlarms(context, context.UserState.Alarms);            
         }
+
     }
 }