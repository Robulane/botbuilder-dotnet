--- conflicted
+++ resolved
@@ -9099,15 +9099,6 @@
 						"$ref": "#/definitions/Microsoft.Test.IHttpRequestMock"
 					}
 				},
-<<<<<<< HEAD
-				"propertyMocks": {
-					"type": "array",
-					"title": "Property Mocks",
-					"description": "A list of property mocks. In first match first use order.",
-					"items": {
-						"$kind": "Microsoft.Test.IPropertyMock",
-						"$ref": "#/definitions/Microsoft.Test.IPropertyMock"
-=======
 				"userTokenMocks": {
 					"type": "array",
 					"title": "User Token Mocks",
@@ -9115,7 +9106,6 @@
 					"items": {
 						"$kind": "Microsoft.Test.IUserTokenMock",
 						"$ref": "#/definitions/Microsoft.Test.IUserTokenMock"
->>>>>>> 53a56489
 					}
 				},
 				"script": {
