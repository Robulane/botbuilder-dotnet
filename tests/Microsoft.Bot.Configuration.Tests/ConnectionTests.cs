--- conflicted
+++ resolved
@@ -14,11 +14,7 @@
         [TestMethod]
         public async Task ConnectAssignsUniqueIds()
         {
-<<<<<<< HEAD
-            var config = await BotConfiguration.LoadAsync(@"..\..\..\test.bot");
-=======
-            var config = await BotConfiguration.LoadAsync(TestBotFileName);
->>>>>>> 153df103
+            var config = await BotConfiguration.LoadAsync(TestBotFileName);
             var config2 = new BotConfiguration();
             foreach (var service in config.Services)
             {
@@ -37,11 +33,7 @@
         [TestMethod]
         public async Task FindServices()
         {
-<<<<<<< HEAD
-            var config = await BotConfiguration.LoadAsync(@"..\..\..\test.bot");
-=======
-            var config = await BotConfiguration.LoadAsync(TestBotFileName);
->>>>>>> 153df103
+            var config = await BotConfiguration.LoadAsync(TestBotFileName);
             Assert.IsNotNull(config.FindServiceByNameOrId("3"), "Should find by id");
             Assert.IsNotNull(config.FindServiceByNameOrId("testInsights"), "Should find by name");
             Assert.IsNotNull(config.FindService("3"), "Should find by id");
@@ -58,11 +50,7 @@
         [TestMethod]
         public async Task DisconnectServicesById()
         {
-<<<<<<< HEAD
-            var config = await BotConfiguration.LoadAsync(@"..\..\..\test.bot");
-=======
-            var config = await BotConfiguration.LoadAsync(TestBotFileName);
->>>>>>> 153df103
+            var config = await BotConfiguration.LoadAsync(TestBotFileName);
             var config2 = new BotConfiguration();
             foreach (var service in config.Services)
             {
@@ -81,11 +69,7 @@
         [TestMethod]
         public async Task DisconnectServicesByNameOrId_UsingId()
         {
-<<<<<<< HEAD
-            var config = await BotConfiguration.LoadAsync(@"..\..\..\test.bot");
-=======
-            var config = await BotConfiguration.LoadAsync(TestBotFileName);
->>>>>>> 153df103
+            var config = await BotConfiguration.LoadAsync(TestBotFileName);
             var config2 = new BotConfiguration();
             foreach (var service in config.Services)
             {
@@ -103,11 +87,7 @@
         [TestMethod]
         public async Task DisconnectByNameOrId_UsingName()
         {
-<<<<<<< HEAD
-            var config = await BotConfiguration.LoadAsync(@"..\..\..\test.bot");
-=======
-            var config = await BotConfiguration.LoadAsync(TestBotFileName);
->>>>>>> 153df103
+            var config = await BotConfiguration.LoadAsync(TestBotFileName);
             var config2 = new BotConfiguration();
             foreach (var service in config.Services)
             {
