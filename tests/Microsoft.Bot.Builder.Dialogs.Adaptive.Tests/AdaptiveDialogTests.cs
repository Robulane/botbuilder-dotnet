--- conflicted
+++ resolved
@@ -119,7 +119,6 @@
             {
                 Actions = new List<IDialog>()
                 {
-<<<<<<< HEAD
                     // Add item
                     new TextInput() {
                         AlwaysPrompt = true,
@@ -176,62 +175,6 @@
                     new SendActivity() { Activity = new ActivityTemplate("Your todos: {join(user.todos, ',')}") },
                 }
             });
-=======
-                    AlwaysPrompt = true,
-                    Prompt = new ActivityTemplate("Please add an item to todos."),
-                    Property = "dialog.todo"
-                },
-                new InitProperty() { Property = "user.todos", Type = "array" },
-                new EditArray(EditArray.ArrayChangeType.Push, "user.todos", "dialog.todo"),
-                new SendActivity() { Activity = new ActivityTemplate("Your todos: {join(user.todos, ', ')}") },
-                new TextInput()
-                {
-                    AlwaysPrompt = true,
-                    Prompt = new ActivityTemplate("Please add an item to todos."),
-                    Property = "dialog.todo"
-                },
-                new EditArray(EditArray.ArrayChangeType.Push, "user.todos", "dialog.todo"),
-                new SendActivity() { Activity = new ActivityTemplate("Your todos: {join(user.todos, ', ')}") },
-
-                // Remove item
-                new TextInput()
-                {
-                    AlwaysPrompt = true,
-                    Prompt = new ActivityTemplate("Enter a item to remove."),
-                    Property = "dialog.todo"
-                },
-                new EditArray(EditArray.ArrayChangeType.Remove, "user.todos", "dialog.todo"),
-                new SendActivity() { Activity = new ActivityTemplate("Your todos: {join(user.todos, ', ')}") },
-
-                // Add item and pop item
-                new TextInput()
-                {
-                    AlwaysPrompt = true,
-                    Prompt = new ActivityTemplate("Please add an item to todos."),
-                    Property = "dialog.todo"
-                },
-                new EditArray(EditArray.ArrayChangeType.Push, "user.todos", "dialog.todo"),
-                new TextInput()
-                {
-                    AlwaysPrompt = true,
-                    Prompt = new ActivityTemplate("Please add an item to todos."),
-                    Property = "dialog.todo"
-                },
-                new EditArray(EditArray.ArrayChangeType.Push, "user.todos", "dialog.todo"),
-                new SendActivity() { Activity = new ActivityTemplate("Your todos: {join(user.todos, ', ')}") },
-
-                new EditArray(EditArray.ArrayChangeType.Pop, "user.todos"),
-                new SendActivity() { Activity = new ActivityTemplate("Your todos: {join(user.todos, ', ')}") },
-
-                // Take item
-                new EditArray(EditArray.ArrayChangeType.Take, "user.todos"),
-                new SendActivity() { Activity = new ActivityTemplate("Your todos: {join(user.todos, ', ')}") },
-
-                // Clear list
-                new EditArray(EditArray.ArrayChangeType.Clear, "user.todos"),
-                new SendActivity() { Activity = new ActivityTemplate("Your todos: {join(user.todos, ', ')}") },
-            };
->>>>>>> 948672dc
 
             await CreateFlow(dialog)
             .Send("hi")
@@ -240,7 +183,7 @@
                 .AssertReply("Your todos: todo1")
                 .AssertReply("Please add an item to todos.")
             .Send("todo2")
-                .AssertReply("Your todos: todo1, todo2")
+                .AssertReply("Your todos: todo1,todo2")
                 .AssertReply("Enter a item to remove.")
             .Send("todo2")
                 .AssertReply("Your todos: todo1")
@@ -248,8 +191,8 @@
             .Send("todo3")
                 .AssertReply("Please add an item to todos.")
             .Send("todo4")
-                .AssertReply("Your todos: todo1, todo3, todo4")
-                .AssertReply("Your todos: todo1, todo3")
+                .AssertReply("Your todos: todo1,todo3,todo4")
+                .AssertReply("Your todos: todo1,todo3")
                 .AssertReply("Your todos: todo3")
             .StartTestAsync();
         }
@@ -297,24 +240,18 @@
                         {
                             new IfCondition()
                             {
-<<<<<<< HEAD
                                 Condition = "user.name == null",
                                 Actions = new List<IDialog>()
                                 {
                                     new TextInput()
                                     {
                                         Prompt = new ActivityTemplate("Hello, what is your name?"),
-                                        Property = "user.name"
+                                        Property = "user.name",
+                                        AllowInterruptions = AllowInterruptions.Never
                                     }
                                 }
                             },
                             new SendActivity("Hello {user.name}, nice to meet you!")
-=======
-                                Prompt = new ActivityTemplate("Hello, what is your name?"),
-                                Property = "user.name",
-                                AllowInterruptions = AllowInterruptions.Never,
-                            }
->>>>>>> 948672dc
                         }
                     }
                 }
@@ -828,12 +765,10 @@
                         { "CancelIntent", "cancel" },
                     }
                 },
-
                 Events = new List<IOnEvent>()
                 {
                     new OnBeginDialog()
                     {
-<<<<<<< HEAD
                         Actions = new List<IDialog>()
                         {
                             new TextInput()
@@ -845,22 +780,18 @@
                             new NumberInput()
                             {
                                 Prompt = new ActivityTemplate("age?"),
-                                Property = "user.age"
-                            },
-                            new SendActivity("{user.age}"),
-                        }
-=======
-                        Prompt = new ActivityTemplate("age?"),
-                        Property = "user.age",
-                        AllowInterruptions = AllowInterruptions.Never,
-                        MaxTurnCount = 2,
-                    },
-                    new NumberInput()
-                    {
-                        Prompt = new ActivityTemplate("age?"),
-                        Property = "user.age",
-                        AllowInterruptions = AllowInterruptions.Always,
->>>>>>> 948672dc
+                                Property = "user.age",
+                                AllowInterruptions = AllowInterruptions.Never,
+                                MaxTurnCount = 2,
+                            },
+                            new NumberInput()
+                            {
+                                Prompt = new ActivityTemplate("age?"),
+                                Property = "user.age",
+                                AllowInterruptions = AllowInterruptions.Always,
+                            },
+                            new SendActivity("{user.age}")
+                        }
                     },
                     new OnIntent("SideIntent") { Actions = new List<IDialog>() { new SendActivity("sideintent") } },
                     new OnIntent("CancelIntent") { Actions = new List<IDialog>() { new EndDialog() } },
@@ -1006,11 +937,11 @@
             var rootDialog = new AdaptiveDialog(nameof(AdaptiveDialog))
             {
                 Generator = new TemplateEngineLanguageGenerator(),
-                Rules = new List<IRule>()
-                {
-                    new UnknownIntentRule()
-                    {
-                        Steps = new List<IDialog>()
+                Events = new List<IOnEvent>()
+                {
+                    new OnUnknownIntent()
+                    {
+                        Actions = new List<IDialog>()
                         {
                             new NumberInput()
                             {
@@ -1040,11 +971,11 @@
             var rootDialog = new AdaptiveDialog(nameof(AdaptiveDialog))
             {
                 Generator = new TemplateEngineLanguageGenerator(),
-                Rules = new List<IRule>()
-                {
-                    new UnknownIntentRule()
-                    {
-                        Steps = new List<IDialog>()
+                Events = new List<IOnEvent>()
+                {
+                    new OnUnknownIntent()
+                    {
+                        Actions = new List<IDialog>()
                         {
                             new NumberInput()
                             {
@@ -1054,11 +985,11 @@
                             new IfCondition()
                             {
                                 Condition = "$age > 80",
-                                Steps = new List<IDialog>()
+                                Actions = new List<IDialog>()
                                 {
                                     new SendActivity("Thanks, you are quite young!")
                                 },
-                                ElseSteps = new List<IDialog>()
+                                ElseActions = new List<IDialog>()
                                 {
                                     new SendActivity("Thanks, you are awesome!")
                                 }
@@ -1081,11 +1012,11 @@
         {
             var rootDialog = new AdaptiveDialog(nameof(AdaptiveDialog))
             {
-                Rules = new List<IRule>()
-                {
-                    new UnknownIntentRule()
-                    {
-                        Steps = new List<IDialog>()
+                Events = new List<IOnEvent>()
+                {
+                    new OnUnknownIntent()
+                    {
+                        Actions = new List<IDialog>()
                         {
                             new NumberInput()
                             {
@@ -1106,11 +1037,11 @@
 
             var ageDialog = new AdaptiveDialog("ageDialog")
             {
-                Rules = new List<IRule>()
-                {
-                    new UnknownIntentRule()
-                    {
-                        Steps = new List<IDialog>()
+                Events = new List<IOnEvent>()
+                {
+                    new OnUnknownIntent()
+                    {
+                        Actions = new List<IDialog>()
                         {
                             new SendActivity("Hello, you are {dialog.options.userAge} years old!"),
                             new SendActivity("And your actual age is {$options.userAge}")
@@ -1136,11 +1067,11 @@
             var rootDialog = new AdaptiveDialog(nameof(AdaptiveDialog))
             {
                 Generator = new TemplateEngineLanguageGenerator(),
-                Rules = new List<IRule>()
-                {
-                    new UnknownIntentRule()
-                    {
-                        Steps = new List<IDialog>()
+                Events = new List<IOnEvent>()
+                {
+                    new OnUnknownIntent()
+                    {
+                        Actions = new List<IDialog>()
                         {
                             new TextInput()
                             {
@@ -1217,19 +1148,19 @@
                         { "reset", "(?i)reset" }
                     }
                 },
-                Rules = new List<IRule>()
-                {
-                    new UnknownIntentRule()
-                    {
-                        Steps = new List<IDialog>()
+                Events = new List<IOnEvent>()
+                {
+                    new OnUnknownIntent()
+                    {
+                        Actions = new List<IDialog>()
                         {
                             new SendActivity("Hello, I'm the demo bot.")
                         }
                     },
-                    new IntentRule()
+                    new OnIntent()
                     {
                         Intent = "reset",
-                        Steps = new List<IDialog>() {
+                        Actions = new List<IDialog>() {
                             new DeleteProperty()
                             {
                                 Property = "user.name"
@@ -1237,9 +1168,9 @@
                             new SendActivity("Sure. I've reset your profile.")
                         }
                     },
-                    new IntentRule() {
+                    new OnIntent() {
                         Intent = "Start",
-                        Steps = new List<IDialog>() {
+                        Actions = new List<IDialog>() {
                             new TextInput() {
                                 Prompt = new ActivityTemplate("What is your name?"),
                                 Property = "user.name",
@@ -1248,9 +1179,9 @@
                             new SendActivity("I have {user.name} as your name")
                         }
                     },
-                    new IntentRule() {
+                    new OnIntent() {
                         Intent = "Interruption",
-                        Steps = new List<IDialog>() {
+                        Actions = new List<IDialog>() {
                             // short circuiting Interruption so consultation is terminated. 
                             new SendActivity("In Interruption..."),
                             // request the active input step to re-process user input. 
@@ -1261,16 +1192,16 @@
                             }
                         }
                     },
-                    new IntentRule() {
+                    new OnIntent() {
                         Intent = "Greeting",
-                        Steps = new List<IDialog>() {
+                        Actions = new List<IDialog>() {
                             new SendActivity("Hi, I'm the test bot!")
                         }
                     },
-                    new IntentRule()
+                    new OnIntent()
                     {
                         Intent = "noage",
-                        Steps = new List<IDialog>()
+                        Actions = new List<IDialog>()
                         {
                             new SendActivity("Sure, no problem. I'll set your name to 'Human'. you can say reset to start over"),
                             new SetProperty()
@@ -1280,10 +1211,10 @@
                             }
                         }
                     },
-                    new IntentRule()
+                    new OnIntent()
                     {
                         Intent = "why",
-                        Steps = new List<IDialog>()
+                        Actions = new List<IDialog>()
                         {
                             new SendActivity("I need your name to be able to address you correctly")
                         }
@@ -1322,11 +1253,11 @@
                         { "Start", "(?i)start" }
                     }
                 },
-                Rules = new List<IRule>()
-                {
-                    new IntentRule() {
+                Events = new List<IOnEvent>()
+                {
+                    new OnIntent() {
                         Intent = "Start",
-                        Steps = new List<IDialog>() {
+                        Actions = new List<IDialog>() {
                             new TextInput() {
                                 Prompt = new ActivityTemplate("What is your name?"),
                                 Property = "user.name",
@@ -1335,9 +1266,9 @@
                             new SendActivity("I have {user.name} as your name")
                         }
                     },
-                    new IntentRule() {
+                    new OnIntent() {
                         Intent = "Interruption",
-                        Steps = new List<IDialog>() {
+                        Actions = new List<IDialog>() {
                             // short circuiting Interruption so consultation is terminated. 
                             new SendActivity("In Interruption..."),
                             // request the active input step to re-process user input. 
@@ -1373,11 +1304,11 @@
                         { "Start", "(?i)start" }
                     }
                 },
-                Rules = new List<IRule>()
-                {
-                    new IntentRule() {
+                Events = new List<IOnEvent>()
+                {
+                    new OnIntent() {
                         Intent = "Start",
-                        Steps = new List<IDialog>() {
+                        Actions = new List<IDialog>() {
                             new TextInput() {
                                 Prompt = new ActivityTemplate("What is your name?"),
                                 Property = "user.name",
@@ -1393,9 +1324,9 @@
                             new SendActivity("I have {user.age} as your age")
                         }
                     },
-                    new IntentRule() {
+                    new OnIntent() {
                         Intent = "Interruption",
-                        Steps = new List<IDialog>() {
+                        Actions = new List<IDialog>() {
                             // short circuiting Interruption so consultation is terminated. 
                             new SendActivity("In Interruption..."),
                             // request the active input step to re-process user input. 
@@ -1406,10 +1337,10 @@
                             }
                         }
                     },
-                    new IntentRule()
+                    new OnIntent()
                     {
                         Intent = "None",
-                        Steps = new List<IDialog>()
+                        Actions = new List<IDialog>()
                         {
                             new SendActivity("You said {turn.activity.text}"),
                             new SetProperty()
@@ -1448,11 +1379,11 @@
                         { "None", "200" }
                     }
                 },
-                Rules = new List<IRule>()
-                {
-                    new IntentRule() {
+                Events = new List<IOnEvent>()
+                {
+                    new OnIntent() {
                         Intent = "Start",
-                        Steps = new List<IDialog>() {
+                        Actions = new List<IDialog>() {
                             new NumberInput() {
                                 Prompt = new ActivityTemplate("What is your age?"),
                                 Property = "user.age",
@@ -1467,9 +1398,9 @@
                             new SendActivity("I have {user.age} as your age")
                         }
                     },
-                    new IntentRule() {
+                    new OnIntent() {
                         Intent = "None",
-                        Steps = new List<IDialog>() {
+                        Actions = new List<IDialog>() {
                             // short circuiting Interruption so consultation is terminated. 
                             new SendActivity("In None..."),
                             // request the active input step to re-process user input. 
@@ -1510,11 +1441,11 @@
                         { "Start", "(?i)start" }
                     }
                 },
-                Rules = new List<IRule>()
-                {
-                    new IntentRule() {
+                Events = new List<IOnEvent>()
+                {
+                    new OnIntent() {
                         Intent = "Start",
-                        Steps = new List<IDialog>() {
+                        Actions = new List<IDialog>() {
                             new NumberInput() {
                                 Prompt = new ActivityTemplate("What is your age?"),
                                 Property = "user.age",
@@ -1529,9 +1460,9 @@
                             new SendActivity("I have {user.age} as your age")
                         }
                     },
-                    new IntentRule() {
+                    new OnIntent() {
                         Intent = "None",
-                        Steps = new List<IDialog>() {
+                        Actions = new List<IDialog>() {
                             // short circuiting Interruption so consultation is terminated. 
                             new SendActivity("In None..."),
                             // request the active input step to re-process user input. 
@@ -1569,11 +1500,11 @@
                         { "Start", "(?i)start" }
                     }
                 },
-                Rules = new List<IRule>()
-                {
-                    new IntentRule() {
+                Events = new List<IOnEvent>()
+                {
+                    new OnIntent() {
                         Intent = "Start",
-                        Steps = new List<IDialog>() {
+                        Actions = new List<IDialog>() {
                             new NumberInput() {
                                 Prompt = new ActivityTemplate("What is your age?"),
                                 Property = "user.age",
@@ -1583,9 +1514,9 @@
                             new SendActivity("I have {user.age} as your age")
                         }
                     },
-                    new IntentRule() {
+                    new OnIntent() {
                         Intent = "None",
-                        Steps = new List<IDialog>() {
+                        Actions = new List<IDialog>() {
                             // short circuiting Interruption so consultation is terminated. 
                             new SendActivity("In None..."),
                             // request the active input step to re-process user input. 
@@ -1626,11 +1557,11 @@
                         { "Start", "(?i)start" }
                     }
                 },
-                Rules = new List<IRule>()
-                {
-                    new IntentRule() {
+                Events = new List<IOnEvent>()
+                {
+                    new OnIntent() {
                         Intent = "Start",
-                        Steps = new List<IDialog>() {
+                        Actions = new List<IDialog>() {
                             new NumberInput() {
                                 Prompt = new ActivityTemplate("What is your age?"),
                                 Property = "user.age",
@@ -1640,9 +1571,9 @@
                             new SendActivity("I have {user.age} as your age")
                         }
                     },
-                    new IntentRule() {
+                    new OnIntent() {
                         Intent = "None",
-                        Steps = new List<IDialog>() {
+                        Actions = new List<IDialog>() {
                             // short circuiting Interruption so consultation is terminated. 
                             new SendActivity("In None..."),
                             // request the active input step to re-process user input. 
@@ -1682,11 +1613,11 @@
                         { "Start", "(?i)start" }
                     }
                 },
-                Rules = new List<IRule>()
-                {
-                    new IntentRule() {
+                Events = new List<IOnEvent>()
+                {
+                    new OnIntent() {
                         Intent = "Start",
-                        Steps = new List<IDialog>() {
+                        Actions = new List<IDialog>() {
                             new NumberInput() {
                                 Prompt = new ActivityTemplate("What is your age?"),
                                 Property = "user.age",
@@ -1695,9 +1626,9 @@
                             new SendActivity("I have {user.age} as your age")
                         }
                     },
-                    new IntentRule() {
+                    new OnIntent() {
                         Intent = "None",
-                        Steps = new List<IDialog>() {
+                        Actions = new List<IDialog>() {
                             // short circuiting Interruption so consultation is terminated. 
                             new SendActivity("In None..."),
                             // request the active input step to re-process user input. 
@@ -1735,11 +1666,11 @@
                         { "Start", "(?i)start" }
                     }
                 },
-                Rules = new List<IRule>()
-                {
-                    new IntentRule() {
+                Events = new List<IOnEvent>()
+                {
+                    new OnIntent() {
                         Intent = "Start",
-                        Steps = new List<IDialog>() {
+                        Actions = new List<IDialog>() {
                             new NumberInput() {
                                 Prompt = new ActivityTemplate("What is your age?"),
                                 Property = "user.age",
@@ -1749,9 +1680,9 @@
                             new SendActivity("I have {user.age} as your age")
                         }
                     },
-                    new IntentRule() {
+                    new OnIntent() {
                         Intent = "None",
-                        Steps = new List<IDialog>() {
+                        Actions = new List<IDialog>() {
                             // short circuiting Interruption so consultation is terminated. 
                             new SendActivity("In None..."),
                             // request the active input step to re-process user input. 
@@ -1789,11 +1720,11 @@
                         { "Start", "(?i)start" }
                     }
                 },
-                Rules = new List<IRule>()
-                {
-                    new IntentRule() {
+                Events = new List<IOnEvent>()
+                {
+                    new OnIntent() {
                         Intent = "Start",
-                        Steps = new List<IDialog>() {
+                        Actions = new List<IDialog>() {
                             new NumberInput() {
                                 Prompt = new ActivityTemplate("What is your age?"),
                                 Property = "user.age",
@@ -1808,9 +1739,9 @@
                             new SendActivity("I have {user.age} as your age")
                         }
                     },
-                    new IntentRule() {
+                    new OnIntent() {
                         Intent = "None",
-                        Steps = new List<IDialog>() {
+                        Actions = new List<IDialog>() {
                             // short circuiting Interruption so consultation is terminated. 
                             new SendActivity("In None..."),
                             // request the active input step to re-process user input. 
@@ -1849,11 +1780,11 @@
                         { "Start", "(?i)start" }
                     }
                 },
-                Rules = new List<IRule>()
-                {
-                    new IntentRule() {
+                Events = new List<IOnEvent>()
+                {
+                    new OnIntent() {
                         Intent = "Start",
-                        Steps = new List<IDialog>() {
+                        Actions = new List<IDialog>() {
                             new NumberInput() {
                                 Prompt = new ActivityTemplate("What is your age?"),
                                 Property = "user.age",
@@ -1864,9 +1795,9 @@
                             new SendActivity("I have {user.age} as your age")
                         }
                     },
-                    new IntentRule() {
+                    new OnIntent() {
                         Intent = "None",
-                        Steps = new List<IDialog>() {
+                        Actions = new List<IDialog>() {
                             // short circuiting Interruption so consultation is terminated. 
                             new SendActivity("In None..."),
                             // request the active input step to re-process user input. 
@@ -1894,11 +1825,11 @@
         {
             var rootDialog = new AdaptiveDialog(nameof(AdaptiveDialog))
             {
-                Rules = new List<IRule>()
-                {
-                    new UnknownIntentRule()
-                    {
-                        Steps = new List<IDialog>()
+                Events = new List<IOnEvent>()
+                {
+                    new OnUnknownIntent()
+                    {
+                        Actions = new List<IDialog>()
                         {
                             new TextInput()
                             {
@@ -1918,11 +1849,11 @@
 
             var ageDialog = new AdaptiveDialog("ageDialog")
             {
-                Rules = new List<IRule>()
-                {
-                    new UnknownIntentRule()
-                    {
-                        Steps = new List<IDialog>()
+                Events = new List<IOnEvent>()
+                {
+                    new OnUnknownIntent()
+                    {
+                        Actions = new List<IDialog>()
                         {
                             new NumberInput()
                             {
