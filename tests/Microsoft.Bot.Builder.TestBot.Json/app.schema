--- conflicted
+++ resolved
@@ -646,10 +646,10 @@
                         "type": "string"
                     }
                 },
-                "dialog": {
+                "dialogId": {
                     "$role": "expression",
-                    "title": "Dialog",
-                    "description": "This is the dialog to call.",
+                    "title": "Dialog Id",
+                    "description": "The Id the dialog to call.",
                     "type": "string"
                 },
                 "options": {
@@ -1794,7 +1794,6 @@
                         "ReplaceSequence"
                     ]
                 },
-<<<<<<< HEAD
                 "actions": {
                     "type": "array",
                     "title": "Actions",
@@ -1803,28 +1802,6 @@
                         "$type": "Microsoft.IDialog",
                         "$ref": "#/definitions/Microsoft.IDialog"
                     }
-=======
-                "arrayProperty": {
-                    "$role": "expression",
-                    "title": "Array Property",
-                    "description": "Memory expression of the array to manipulate.",
-                    "type": "string"
-                },
-                "resultProperty": {
-                    "$role": "expression",
-                    "title": "Result Property",
-                    "description": "Memory expression of the result of this action.",
-                    "type": "string"
-                },
-                "value": {
-                    "$role": "expression",
-                    "title": "Value of the Item",
-                    "description": "Expression to evaluate.",
-                    "examples": [
-                        "dialog.todo"
-                    ],
-                    "type": "string"
->>>>>>> c2e078f2
                 }
             },
             "additionalProperties": false,
@@ -1913,18 +1890,16 @@
                     ]
                 },
                 "arrayProperty": {
-                    "$role": "memoryPath",
+                    "$role": "expression",
                     "title": "Array Property",
                     "description": "Memory expression of the array to manipulate.",
-                    "type": "string",
-                    "pattern": "^[a-zA-Z][a-zA-Z0-9.]*$"
+                    "type": "string"
                 },
                 "resultProperty": {
-                    "$role": "memoryPath",
+                    "$role": "expression",
                     "title": "Result Property",
                     "description": "Memory expression of the result of this action.",
-                    "type": "string",
-                    "pattern": "^[a-zA-Z][a-zA-Z0-9.]*$"
+                    "type": "string"
                 },
                 "value": {
                     "$role": "expression",
@@ -5352,10 +5327,10 @@
                         "type": "string"
                     }
                 },
-                "dialog": {
+                "dialogId": {
                     "$role": "expression",
-                    "title": "Dialog",
-                    "description": "This is the dialog to switch to.",
+                    "title": "Dialog Id",
+                    "description": "The Id the dialog to call.",
                     "type": "string"
                 },
                 "options": {
