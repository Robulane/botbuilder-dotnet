var Botkit = require(__dirname + '/CoreBot.js');
var request = require('request');
var url = require('url');
var crypto = require('crypto');

function Sparkbot(configuration) {

    // Create a core botkit bot
    var controller = Botkit(configuration || {});

    if (!controller.config.ciscospark_access_token) {
        throw new Error('ciscospark_access_token required to create controller');
    } else {
        controller.api = require('ciscospark').init({
            credentials: {
                authorization: {
                    access_token: controller.config.ciscospark_access_token
                }
            }
        });

        if (!controller.api) {
            throw new Error('Could not create Cisco Spark API');
        }

        controller.api.people.get('me').then(function(identity) {
            console.log('Cisco Spark: My identity is', identity);
            controller.identity = identity;
        }).catch(function(err) {
            throw new Error(err);
        });
    }

    if (!controller.config.public_address) {
        throw new Error('public_address parameter required to receive webhooks');
    } else {

        var endpoint = url.parse(controller.config.public_address);
        if (!endpoint.hostname) {
            throw new Error('Could not determine hostname of public address: ' + controller.config.public_address);
        } else if (endpoint.protocol != 'https:') {
            throw new Error('Please specify an SSL-enabled url for your public address: ' + controller.config.public_address);
        } else {
            controller.config.public_address = endpoint.hostname + (endpoint.port ? ':' + endpoint.port : '');
        }

    }

    if (!controller.config.secret) {
        console.log('WARNING: No secret specified. Source of incoming webhooks will not be validated. https://developer.ciscospark.com/webhooks-explained.html#auth');
        // throw new Error('secret parameter required to secure webhooks');
    }


    controller.resetWebhookSubscriptions = function() {
        controller.api.webhooks.list().then(function(list) {
            for (var i = 0; i < list.items.length; i++) {
                controller.api.webhooks.remove(list.items[i]).then(function(res) {
                    console.log('Removed subscription: ' + list.items[i].name);
                }).catch(function(err) {
                    console.log('Error removing subscription:', err);
                });
            }
        });
    };

    // set up a web route for receiving outgoing webhooks and/or slash commands
    controller.createWebhookEndpoints = function(webserver, bot, cb) {


        var webhook_name = controller.config.webhook_name || 'Botkit Firehose';

        controller.log(
            '** Serving webhook endpoints for Cisco Spark Platform at: ' +
            'http://' + controller.config.hostname + ':' + controller.config.port + '/ciscospark/receive');
        webserver.post('/ciscospark/receive', function(req, res) {
            res.sendStatus(200);
            controller.handleWebhookPayload(req, res, bot);

        });


        var list = controller.api.webhooks.list().then(function(list) {
            var hook_id = null;

            for (var i = 0; i < list.items.length; i++) {
                if (list.items[i].name == webhook_name) {
                    hook_id = list.items[i].id;
                }
            }

            var hook_url = 'https://' + controller.config.public_address + '/ciscospark/receive';

            console.log('Cisco Spark: incoming webhook url is ', hook_url);

            if (hook_id) {
                controller.api.webhooks.update({
                    id: hook_id,
                    resource: 'all',
                    targetUrl: hook_url,
                    event: 'all',
                    secret: controller.config.secret,
                    name: webhook_name,
                }).then(function(res) {
                    console.log('Cisco Spark: SUCCESSFULLY UPDATED CISCO SPARK WEBHOOKS');
                    if (cb) cb();
                }).catch(function(err) {
                    console.log('FAILED TO REGISTER WEBHOOK', err);
                    throw new Error(err);
                });

            } else {
                controller.api.webhooks.create({
                    resource: 'all',
                    targetUrl: hook_url,
                    event: 'all',
                    secret: controller.config.secret,
                    name: webhook_name,
                }).then(function(res) {

                    console.log('Cisco Spark: SUCCESSFULLY REGISTERED CISCO SPARK WEBHOOKS');
                    if (cb) cb();
                }).catch(function(err) {
                    console.log('FAILED TO REGISTER WEBHOOK', err);
                    throw new Error(err);
                });

            }
        });
    };


    controller.middleware.ingest.use(function limitUsers(bot, message, res, next) {

        if (controller.config.limit_to_org) {
            console.log('limit to org', controller.config.limit_to_org,  message.raw_message.orgId);
            if (!message.raw_message.orgId || message.raw_message.orgId != controller.config.limit_to_org) {
                // this message is from a user outside of the proscribed org
                return false;
            }
        }

        if (controller.config.limit_to_domain) {
            var domains = [];
            if (typeof(controller.config.limit_to_domain) == 'string') {
                domains = [controller.config.limit_to_domain];
            } else {
                domains = controller.config.limit_to_domain;
            }

            var allowed = false;
            for (var d = 0; d < domains.length; d++) {
                if (message.user.toLowerCase().indexOf(domains[d]) >= 0) {
                    allowed = true;
                }
            }

            if (!allowed) {
                // this message came from a domain that is outside of the allowed list.
                return false;
            }
        }

        next();
    });

    controller.middleware.normalize.use(function getDecryptedMessage(bot, message, next) {

        if (message.resource == 'messages' && message.event == 'created') {

            controller.api.messages.get(message.data).then(function(decrypted_message) {

                message.user = decrypted_message.personEmail;
                message.channel = decrypted_message.roomId;
                message.text = decrypted_message.text;
                message.id = decrypted_message.id;

                // remove @mentions of the bot from the source text before we ingest it
                if (message.raw_message.html) {

                    // strip the mention & HTML from the message
                    var pattern = new RegExp('^(\<p\>)?\<spark\-mention .*?data\-object\-id\=\"' + controller.identity.id + '\".*\>.*?\<\/spark\-mention\>', 'im');
                    if (!message.raw_message.html.match(pattern)) {
                        var encoded_id = controller.identity.id;
                        var decoded = new Buffer(encoded_id, 'base64').toString('ascii');

                        // this should look like ciscospark://us/PEOPLE/<id string>
                        var matches;
                        if (matches = decoded.match(/ciscospark\:\/\/.*\/(.*)/im)) {
                            pattern = new RegExp('^(\<p\>)?\<spark\-mention .*?data\-object\-id\=\"' + matches[1] + '\".*\>.*?\<\/spark\-mention\>', 'im');
                        }
                    }
                    var action = message.raw_message.html.replace(pattern, '');


                    // strip the remaining HTML tags
                    action = action.replace(/\<.*?\>/img, '');

                    // strip remaining whitespace
                    action = action.trim();

                    // replace the message text with the the HTML version
                    message.text = action;

                } else {
                    var pattern = new RegExp('^' + controller.identity.displayName + '\\s+', 'i');
                    if (message.text) {
                        message.text = message.text.replace(pattern, '');
                    }
                }

                next();

            }).catch(function(err) {
                console.error('Could not get message', err);
            });
        } else {
            next();
        }


    });
<<<<<<< HEAD

    controller.middleware.normalize.use(function handleEvents(bot, message, next) {

        if (message.resource != 'messages' || message.event != 'created') {

=======

    controller.middleware.normalize.use(function handleEvents(bot, message, next) {

        if (message.resource != 'messages' || message.event != 'created') {

>>>>>>> 468a0172
            var event = message.resource + '.' + message.event;
            message.user = message.data.personEmail;
            message.channel = message.data.roomId;
            message.id = message.data.id;
            message.type = event;

            switch (event) {
                case 'memberships.deleted':
                    if (message.user === controller.identity.emails[0]) {
                        message.type = 'bot_space_leave';
                    } else {
                        message.type = 'user_space_leave';
                    }
                break;
                case 'memberships.created':
                    if (message.user === controller.identity.emails[0]) {
                        message.type = 'bot_space_join';
                    } else {
                        message.type = 'user_space_join';
                    }
                break;
            }
<<<<<<< HEAD
        }
        next();

    });

    controller.middleware.categorize.use(function(bot, message, next) {

        // further categorize messages
        if (message.type == 'message_received') {
            if (message.user === controller.identity.emails[0]) {
                message.type = 'self_message';
            } else if (message.original_message.roomType == 'direct') {
                message.type = 'direct_message';
            } else {
                message.type = 'direct_mention';
            }
        }

        next();

    });


    controller.handleWebhookPayload = function(req, res, bot) {

        var payload = req.body;
        if (controller.config.secret) {
            var signature = req.headers['x-spark-signature'];
            var hash = crypto.createHmac('sha1', controller.config.secret).update(JSON.stringify(payload)).digest('hex');
            if (signature != hash) {
                console.error('WARNING: Webhook received message with invalid signature. Potential malicious behavior!');
                return false;
            }
        }

        controller.ingest(bot, req.body, res);
=======
        }
        next();

    });

    controller.middleware.categorize.use(function(bot, message, next) {

        // further categorize messages
        if (message.type == 'message_received') {
            if (message.user === controller.identity.emails[0]) {
                message.type = 'self_message';
            } else if (message.raw_message.roomType == 'direct') {
                message.type = 'direct_message';
            } else {
                message.type = 'direct_mention';
            }
        }

        next();

    });


    controller.middleware.format.use(function(bot, message, platform_message, next) {

        // clone the incoming message
        for (var k in message) {
           platform_message[k] = message[k];
        }

        // mutate the message into proper spark format
        platform_message.roomId = message.channel;
        delete platform_message.channel;

        // delete reference to recipient
        delete platform_message.to;

        // default the markdown field to be the same as tex.
        if (platform_message.text && !platform_message.markdown) {
            platform_message.markdown = message.text;
        }

        next();

    });

>>>>>>> 468a0172

    controller.handleWebhookPayload = function(req, res, bot) {

<<<<<<< HEAD
=======
        var payload = req.body;
        if (controller.config.secret) {
            var signature = req.headers['x-spark-signature'];
            var hash = crypto.createHmac('sha1', controller.config.secret).update(JSON.stringify(payload)).digest('hex');
            if (signature != hash) {
                console.error('WARNING: Webhook received message with invalid signature. Potential malicious behavior!');
                return false;
            }
        }

        controller.ingest(bot, req.body, res);

    };

>>>>>>> 468a0172
    // customize the bot definition, which will be used when new connections
    // spawn!
    controller.defineBot(function(botkit, config) {

        var bot = {
            type: 'ciscospark',
            botkit: botkit,
            config: config || {},
            utterances: botkit.utterances,
        };

        /**
         * Convenience method for creating a DM convo.
         */
        bot.startPrivateConversation = function(message, cb) {

            var message_options = {};

            message_options.toPersonEmail = message.user;

            botkit.startTask(bot, message_options, function(task, convo) {
                convo.on('sent', function(sent_message) {
                    // update this convo so that future messages will match
                    // since the source message did not have this info in it.
                    convo.source_message.user = message_options.toPersonEmail;
                    convo.source_message.channel = sent_message.roomId;

                    convo.context.user = convo.source_message.user;
                    convo.context.channel = convo.source_message.channel;

                });
                cb(null, convo);
            });
        };


        /**
         * Convenience method for creating a DM based on a personId instead of email
         */
        bot.startPrivateConversationWithPersonId = function(personId, cb) {

            controller.api.people.get(personId).then(function(identity) {
                bot.startPrivateConversation({user: identity.emails[0]}, cb);
            }).catch(function(err) {
                cb(err);
            });
        };


        /**
         * Convenience method for creating a DM convo with the `actor`, not the sender
         * this applies to events like channel joins, where the actor may be the user who sent the invite
         */
        bot.startPrivateConversationWithActor = function(message, cb) {
            bot.startPrivateConversationWithPersonId(message.raw_message.actorId, cb);
        };


        bot.send = function(message, cb) {

            controller.api.messages.create(message).then(function(message) {
                if (cb) cb(null, message);
            }).catch(function(err) {
                if (cb) cb(err);
            });

        };

        bot.reply = function(src, resp, cb) {
            var msg = {};

            if (typeof(resp) == 'string') {
                msg.text = resp;
            } else {
                msg = resp;
            }

            if (src.channel) {
                msg.channel = src.channel;
            } else if (src.toPersonEmail) {
                msg.toPersonEmail = src.toPersonEmail;
            } else if (src.toPersonId) {
                msg.toPersonId = src.toPersonId;
            }

            msg.to = src.user;

            bot.say(msg, cb);
        };

        bot.findConversation = function(message, cb) {
            botkit.debug('CUSTOM FIND CONVO', message.user, message.channel);
            for (var t = 0; t < botkit.tasks.length; t++) {
                for (var c = 0; c < botkit.tasks[t].convos.length; c++) {
                    if (
                        botkit.tasks[t].convos[c].isActive() &&
                        botkit.tasks[t].convos[c].source_message.user == message.user &&
                        botkit.tasks[t].convos[c].source_message.channel == message.channel
                    ) {
                        botkit.debug('FOUND EXISTING CONVO!');
                        cb(botkit.tasks[t].convos[c]);
                        return;
                    }
                }
            }

            cb();
        };

        bot.retrieveFileInfo = function(url, cb) {
            request.head({
                url: url,
                headers: {
                    'Authorization': 'Bearer ' + controller.config.ciscospark_access_token
                },
            }, function(err, response, body) {

                if (!err) {
                    var obj = response.headers;
                    if (obj['content-disposition']) {
                        obj.filename = obj['content-disposition'].replace(/.*filename=\"(.*)\".*/gi, '$1');
                    }
                    cb(null, obj);
                } else {
                    cb(err);
                }

            });
        };

        bot.retrieveFile = function(url, cb) {

            request({
                url: url,
                headers: {
                    'Authorization': 'Bearer ' + controller.config.ciscospark_access_token
                },
                encoding: 'binary',
            }, function(err, response, body) {

                cb(err, body);

            });

        };

        return bot;

    });

    controller.startTicking();

    return controller;

}


module.exports = Sparkbot;<|MERGE_RESOLUTION|>--- conflicted
+++ resolved
@@ -220,19 +220,11 @@
 
 
     });
-<<<<<<< HEAD
 
     controller.middleware.normalize.use(function handleEvents(bot, message, next) {
 
         if (message.resource != 'messages' || message.event != 'created') {
 
-=======
-
-    controller.middleware.normalize.use(function handleEvents(bot, message, next) {
-
-        if (message.resource != 'messages' || message.event != 'created') {
-
->>>>>>> 468a0172
             var event = message.resource + '.' + message.event;
             message.user = message.data.personEmail;
             message.channel = message.data.roomId;
@@ -255,44 +247,6 @@
                     }
                 break;
             }
-<<<<<<< HEAD
-        }
-        next();
-
-    });
-
-    controller.middleware.categorize.use(function(bot, message, next) {
-
-        // further categorize messages
-        if (message.type == 'message_received') {
-            if (message.user === controller.identity.emails[0]) {
-                message.type = 'self_message';
-            } else if (message.original_message.roomType == 'direct') {
-                message.type = 'direct_message';
-            } else {
-                message.type = 'direct_mention';
-            }
-        }
-
-        next();
-
-    });
-
-
-    controller.handleWebhookPayload = function(req, res, bot) {
-
-        var payload = req.body;
-        if (controller.config.secret) {
-            var signature = req.headers['x-spark-signature'];
-            var hash = crypto.createHmac('sha1', controller.config.secret).update(JSON.stringify(payload)).digest('hex');
-            if (signature != hash) {
-                console.error('WARNING: Webhook received message with invalid signature. Potential malicious behavior!');
-                return false;
-            }
-        }
-
-        controller.ingest(bot, req.body, res);
-=======
         }
         next();
 
@@ -320,7 +274,7 @@
 
         // clone the incoming message
         for (var k in message) {
-           platform_message[k] = message[k];
+            platform_message[k] = message[k];
         }
 
         // mutate the message into proper spark format
@@ -339,12 +293,9 @@
 
     });
 
->>>>>>> 468a0172
 
     controller.handleWebhookPayload = function(req, res, bot) {
 
-<<<<<<< HEAD
-=======
         var payload = req.body;
         if (controller.config.secret) {
             var signature = req.headers['x-spark-signature'];
@@ -359,7 +310,6 @@
 
     };
 
->>>>>>> 468a0172
     // customize the bot definition, which will be used when new connections
     // spawn!
     controller.defineBot(function(botkit, config) {
