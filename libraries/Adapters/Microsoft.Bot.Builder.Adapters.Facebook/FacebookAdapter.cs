--- conflicted
+++ resolved
@@ -75,11 +75,7 @@
             {
                 if (activity.Type != ActivityTypes.Message && activity.Type != ActivityTypes.Event)
                 {
-<<<<<<< HEAD
-                    continue;
-=======
-                    _logger.LogTrace($"Unsupported Activity Type: '{activity.Type}'. Only Activities of type 'Message' are supported.");
->>>>>>> 93129b16
+                    _logger.LogTrace($"Unsupported Activity Type: '{activity.Type}'. Only Activities of type 'Message' or 'Event' are supported.");
                 }
                 else
                 {
@@ -93,31 +89,27 @@
                     var res = await _facebookClient.SendMessageAsync("/me/messages", message, null, cancellationToken)
                         .ConfigureAwait(false);
 
-<<<<<<< HEAD
-                if (activity.Type == ActivityTypes.Event)
-                {
-                    if (activity.Name.Equals(HandoverConstants.PassThreadControl, StringComparison.Ordinal))
-                    {
-                        var recipient = (string)activity.Value == "inbox" ? HandoverConstants.PageInboxId : (string)activity.Value;
-                        await _facebookClient.PassThreadControlAsync(recipient, activity.Conversation.Id, HandoverConstants.MetadataPassThreadControl).ConfigureAwait(false);
+                    if (activity.Type == ActivityTypes.Event)
+                    {
+                        if (activity.Name.Equals(HandoverConstants.PassThreadControl, StringComparison.Ordinal))
+                        {
+                            var recipient = (string)activity.Value == "inbox" ? HandoverConstants.PageInboxId : (string)activity.Value;
+                            await _facebookClient.PassThreadControlAsync(recipient, activity.Conversation.Id, HandoverConstants.MetadataPassThreadControl).ConfigureAwait(false);
+                        }
+                        else if (activity.Name.Equals(HandoverConstants.TakeThreadControl, StringComparison.Ordinal))
+                        {
+                            await _facebookClient.TakeThreadControlAsync(activity.Conversation.Id, HandoverConstants.MetadataTakeThreadControl).ConfigureAwait(false);
+                        }
+                        else if (activity.Name.Equals(HandoverConstants.RequestThreadControl, StringComparison.Ordinal))
+                        {
+                            await _facebookClient.RequestThreadControlAsync(activity.Conversation.Id, HandoverConstants.MetadataRequestThreadControl).ConfigureAwait(false);
+                        }
                     }
-                    else if (activity.Name.Equals(HandoverConstants.TakeThreadControl, StringComparison.Ordinal))
-                    {
-                        await _facebookClient.TakeThreadControlAsync(activity.Conversation.Id, HandoverConstants.MetadataTakeThreadControl).ConfigureAwait(false);
-                    }
-                    else if (activity.Name.Equals(HandoverConstants.RequestThreadControl, StringComparison.Ordinal))
-                    {
-                        await _facebookClient.RequestThreadControlAsync(activity.Conversation.Id, HandoverConstants.MetadataRequestThreadControl).ConfigureAwait(false);
-                    }
-                }
-
-                var response = new ResourceResponse()
-                {
-                    Id = res,
-                };
-=======
-                    var response = new ResourceResponse() { Id = res, };
->>>>>>> 93129b16
+
+                    var response = new ResourceResponse()
+                    {
+                        Id = res,
+                    };
 
                     responses.Add(response);
                 }
@@ -184,11 +176,7 @@
         /// <param name="bot">A bot logic function.</param>
         /// <param name="cancellationToken">A cancellation token for the task.</param>
         /// <returns>A <see cref="Task"/> representing the asynchronous operation.</returns>
-<<<<<<< HEAD
-        public async Task ProcessAsync(HttpRequest httpRequest, HttpResponse httpResponse, IBot bot, CancellationToken cancellationToken)
-=======
-        public async Task ProcessAsync(HttpRequest request, HttpResponse response, IBot bot, CancellationToken cancellationToken = default)
->>>>>>> 93129b16
+        public async Task ProcessAsync(HttpRequest httpRequest, HttpResponse httpResponse, IBot bot, CancellationToken cancellationToken = default)
         {
             if (httpRequest.Query["hub.mode"] == HubModeSubscribe)
             {
@@ -215,13 +203,7 @@
 
             foreach (var entry in facebookResponseEvent.Entry)
             {
-<<<<<<< HEAD
                 var payload = entry.Changes.Count > 0 ? entry.Changes : entry.Messaging.Count > 0 ? entry.Messaging : entry.Standby.Count > 0 ? entry.Standby : new List<FacebookMessage>();
-=======
-                var payload = new List<FacebookMessage>();
-
-                payload = entry.Changes.Any() ? entry.Changes : entry.Messaging;
->>>>>>> 93129b16
 
                 foreach (var message in payload)
                 {
@@ -234,27 +216,6 @@
                         await RunPipelineAsync(context, bot.OnTurnAsync, cancellationToken).ConfigureAwait(false);
                     }
                 }
-<<<<<<< HEAD
-=======
-
-                // Handle standby messages (this bot is not the active receiver)
-                if (!entry.Standby.Any())
-                {
-                    payload = entry.Standby;
-
-                    foreach (var message in payload)
-                    {
-                        // Indicate that this message was received in standby mode rather than normal mode.
-                        message.Standby = true;
-                        var activity = FacebookHelper.ProcessSingleMessage(message);
-
-                        using (var context = new TurnContext(this, activity))
-                        {
-                            await RunPipelineAsync(context, bot.OnTurnAsync, cancellationToken).ConfigureAwait(false);
-                        }
-                    }
-                }
->>>>>>> 93129b16
             }
         }
     }
