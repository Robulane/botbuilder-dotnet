{
<<<<<<< HEAD
    "$schema": "https://raw.githubusercontent.com/microsoft/botbuilder-dotnet/master/schemas/component.schema",
    "type": "object",
    "properties": {
        "id": {
            "type": "string",
            "title": "Id",
            "description": "Optional id for the dialog"
        },
        "disabled": {
            "$role": "expression",
            "type": "boolean",
            "title": "Disabled",
            "description": "Sets whether this action should be disabled",
            "default": false,
            "examples": [
                false,
                "=user.isVip"
            ]
        },
        "prompt": {
            "$kind": "Microsoft.IActivityTemplate",
            "title": "Initial prompt",
            "description": "Message to send to collect information.",
            "examples": [
                "What is your birth date?"
            ]
        },
        "unrecognizedPrompt": {
            "$kind": "Microsoft.IActivityTemplate",
            "title": "Unrecognized prompt",
            "description": "Message to send when the recognizer does not understand the user input.",
            "examples": [
                "Sorry, I do not understand '{turn.activity.text'}. Let's try again. What is your birth date?"
            ]
        },
        "invalidPrompt": {
            "$kind": "Microsoft.IActivityTemplate",
            "title": "Invalid prompt",
            "description": "Message to send when the user input does not meet any validation expression.",
            "examples": [
                "Sorry, '{this.value}' does not work. I need a number between 1-150. What is your age?"
            ]
        },
        "defaultValueResponse": {
            "$kind": "Microsoft.IActivityTemplate",
            "title": "Default value response",
            "description": "Message to send when max turn count (if specified) has been exceeded and the default value is selected as the value.",
            "examples": [
                "Sorry, I'm having trouble understanding you. I will just use {this.options.defaultValue} for now. You can say 'I'm 36 years old' to change it."
            ]
        },
        "maxTurnCount": {
            "$role": "expression",
            "type": "integer",
            "title": "Max turn count",
            "description": "Maximum number of re-prompt attempts to collect information.",
            "default": 3,
            "examples": [
                3
            ]
        },
        "validations": {
            "type": "array",
            "title": "Validation expressions",
            "description": "Expression to validate user input.",
            "items": {
                "$role": "expression",
                "type": "string",
                "title": "Condition",
                "description": "Expression which needs to met for the input to be considered valid",
                "examples": [
                    "int(this.value) > 1 && int(this.value) <= 150",
                    "count(this.value) < 300"
                ]
            }
        },
        "property": {
            "$role": "expression",
            "type": "string",
            "title": "Property",
            "description": "Property to store collected information. Input will be skipped if property has value (unless 'Always prompt' is true).",
            "examples": [
                "$birthday",
                "user.name",
                "conversation.issueTitle",
                "dialog.favColor"
            ]
        },
        "alwaysPrompt": {
            "$role": "expression",
            "type":"boolean",
            "title": "Always prompt",
            "description": "Collect information even if the specified 'property' is not empty.",
            "default": false,
            "examples": [
                false
            ]
        },
        "allowInterruptions": {
            "$role": "expression",
            "type": "boolean",
            "title": "Allow Interruptions",
            "description": "A boolean expression that determines whether the parent should be allowed to interrupt the input.",
            "default": true,
            "examples": [
                true
            ]
        }
=======
  "$schema": "https://raw.githubusercontent.com/microsoft/botbuilder-dotnet/master/schemas/component.schema",
  "type": "object",
  "properties": {
    "id": {
      "type": "string",
      "title": "Id",
      "description": "Optional id for the dialog"
    },
    "disabled": {
      "$role": "expression",
      "type": [ "boolean", "string" ],
      "title": "Disabled",
      "description": "Optional condition which if true will disable this action.",
      "examples": [
        "user.age > 3"
      ]
    },
    "prompt": {
      "$kind": "Microsoft.IActivityTemplate",
      "title": "Initial prompt",
      "description": "Message to send to collect information.",
      "examples": [
        "What is your birth date?"
      ]
    },
    "unrecognizedPrompt": {
      "$kind": "Microsoft.IActivityTemplate",
      "title": "Unrecognized prompt",
      "description": "Message to send when the recognizer does not understand the user input.",
      "examples": [
        "Sorry, I do not understand '{turn.activity.text'}. Let's try again. What is your birth date?"
      ]
    },
    "invalidPrompt": {
      "$kind": "Microsoft.IActivityTemplate",
      "title": "Invalid prompt",
      "description": "Message to send when the user input does not meet any validation expression.",
      "examples": [
        "Sorry, '{this.value}' does not work. I need a number between 1-150. What is your age?"
      ]
    },
    "defaultValueResponse": {
      "$kind": "Microsoft.IActivityTemplate",
      "title": "Default value response",
      "description": "Message to send when max turn count (if specified) has been exceeded and the default value is selected as the value.",
      "examples": [
        "Sorry, I'm having trouble understanding you. I will just use {this.options.defaultValue} for now. You can say 'I'm 36 years old' to change it."
      ]
    },
    "maxTurnCount": {
      "$role": "expression",
      "type": [ "integer", "string" ],
      "title": "Max turn count",
      "description": "Maximum number of re-prompt attempts to collect information.",
      "default": 3,
      "examples": [
        3
      ]
    },
    "validations": {
      "type": "array",
      "items": {
        "$role": "expression",
        "type": "string"
      },
      "title": "Validation expressions",
      "description": "Expression to validate user input.",
      "examples": [
        "int(this.value) > 1 && int(this.value) <= 150",
        "count(this.value) < 300"
      ]
    },
    "property": {
      "$role": "expression",
      "type": "string",
      "title": "Property",
      "description": "Property to store collected information. Input will be skipped if property has value (unless 'Always prompt' is true).",
      "examples": [
        "$birthday",
        "user.name",
        "conversation.issueTitle",
        "dialog.favColor"
      ]
    },
    "defaultValue": {
      "$role": "expression",
      "type": [ "object", "array", "number", "integer", "boolean", "string" ],
      "title": "Default value",
      "description": "'Property' will be set to the value of this expression when max turn count is exceeded.",
      "examples": [
        "@userName",
        "coalesce(@number, @partySize)"
      ]
    },
    "value": {
      "$role": "expression",
      "type": [ "object", "array", "number", "integer", "boolean", "string" ],
      "title": "Value",
      "description": "'Property' will be set to the value of this expression unless it evaluates to null.",
      "examples": [
        "=@userName"
      ]
    },
    "alwaysPrompt": {
      "$role": "expression",
      "type": [ "boolean", "string" ],
      "title": "Always prompt",
      "description": "Collect information even if the specified 'property' is not empty.",
      "default": false,
      "examples": [
        false
      ]
    },
    "allowInterruptions": {
      "$role": "expression",
      "type": [ "boolean", "string" ],
      "title": "Allow Interruptions",
      "description": "A boolean expression that determines whether the parent should be allowed to interrupt the input.",
      "default": "true",
      "examples": [
        "true"
      ]
>>>>>>> 67917e28
    }
}<|MERGE_RESOLUTION|>--- conflicted
+++ resolved
@@ -1,114 +1,4 @@
 {
-<<<<<<< HEAD
-    "$schema": "https://raw.githubusercontent.com/microsoft/botbuilder-dotnet/master/schemas/component.schema",
-    "type": "object",
-    "properties": {
-        "id": {
-            "type": "string",
-            "title": "Id",
-            "description": "Optional id for the dialog"
-        },
-        "disabled": {
-            "$role": "expression",
-            "type": "boolean",
-            "title": "Disabled",
-            "description": "Sets whether this action should be disabled",
-            "default": false,
-            "examples": [
-                false,
-                "=user.isVip"
-            ]
-        },
-        "prompt": {
-            "$kind": "Microsoft.IActivityTemplate",
-            "title": "Initial prompt",
-            "description": "Message to send to collect information.",
-            "examples": [
-                "What is your birth date?"
-            ]
-        },
-        "unrecognizedPrompt": {
-            "$kind": "Microsoft.IActivityTemplate",
-            "title": "Unrecognized prompt",
-            "description": "Message to send when the recognizer does not understand the user input.",
-            "examples": [
-                "Sorry, I do not understand '{turn.activity.text'}. Let's try again. What is your birth date?"
-            ]
-        },
-        "invalidPrompt": {
-            "$kind": "Microsoft.IActivityTemplate",
-            "title": "Invalid prompt",
-            "description": "Message to send when the user input does not meet any validation expression.",
-            "examples": [
-                "Sorry, '{this.value}' does not work. I need a number between 1-150. What is your age?"
-            ]
-        },
-        "defaultValueResponse": {
-            "$kind": "Microsoft.IActivityTemplate",
-            "title": "Default value response",
-            "description": "Message to send when max turn count (if specified) has been exceeded and the default value is selected as the value.",
-            "examples": [
-                "Sorry, I'm having trouble understanding you. I will just use {this.options.defaultValue} for now. You can say 'I'm 36 years old' to change it."
-            ]
-        },
-        "maxTurnCount": {
-            "$role": "expression",
-            "type": "integer",
-            "title": "Max turn count",
-            "description": "Maximum number of re-prompt attempts to collect information.",
-            "default": 3,
-            "examples": [
-                3
-            ]
-        },
-        "validations": {
-            "type": "array",
-            "title": "Validation expressions",
-            "description": "Expression to validate user input.",
-            "items": {
-                "$role": "expression",
-                "type": "string",
-                "title": "Condition",
-                "description": "Expression which needs to met for the input to be considered valid",
-                "examples": [
-                    "int(this.value) > 1 && int(this.value) <= 150",
-                    "count(this.value) < 300"
-                ]
-            }
-        },
-        "property": {
-            "$role": "expression",
-            "type": "string",
-            "title": "Property",
-            "description": "Property to store collected information. Input will be skipped if property has value (unless 'Always prompt' is true).",
-            "examples": [
-                "$birthday",
-                "user.name",
-                "conversation.issueTitle",
-                "dialog.favColor"
-            ]
-        },
-        "alwaysPrompt": {
-            "$role": "expression",
-            "type":"boolean",
-            "title": "Always prompt",
-            "description": "Collect information even if the specified 'property' is not empty.",
-            "default": false,
-            "examples": [
-                false
-            ]
-        },
-        "allowInterruptions": {
-            "$role": "expression",
-            "type": "boolean",
-            "title": "Allow Interruptions",
-            "description": "A boolean expression that determines whether the parent should be allowed to interrupt the input.",
-            "default": true,
-            "examples": [
-                true
-            ]
-        }
-=======
   "$schema": "https://raw.githubusercontent.com/microsoft/botbuilder-dotnet/master/schemas/component.schema",
   "type": "object",
   "properties": {
@@ -119,11 +9,13 @@
     },
     "disabled": {
       "$role": "expression",
-      "type": [ "boolean", "string" ],
+      "type": "boolean",
       "title": "Disabled",
       "description": "Optional condition which if true will disable this action.",
+      "default": false,
       "examples": [
-        "user.age > 3"
+        false,
+        "=user.isVip"
       ]
     },
     "prompt": {
@@ -137,9 +29,9 @@
     "unrecognizedPrompt": {
       "$kind": "Microsoft.IActivityTemplate",
       "title": "Unrecognized prompt",
-      "description": "Message to send when the recognizer does not understand the user input.",
+      "description": "Message to send when max turn count (if specified) has been exceeded and the default value is selected as the value.",
       "examples": [
-        "Sorry, I do not understand '{turn.activity.text'}. Let's try again. What is your birth date?"
+        "Sorry, I'm having trouble understanding you. I will just use {this.options.defaultValue} for now. You can say 'I'm 36 years old' to change it."
       ]
     },
     "invalidPrompt": {
@@ -160,7 +52,7 @@
     },
     "maxTurnCount": {
       "$role": "expression",
-      "type": [ "integer", "string" ],
+      "type": "integer",
       "title": "Max turn count",
       "description": "Maximum number of re-prompt attempts to collect information.",
       "default": 3,
@@ -170,16 +62,18 @@
     },
     "validations": {
       "type": "array",
+      "title": "Validation expressions",
+      "description": "Expression to validate user input.",
       "items": {
         "$role": "expression",
-        "type": "string"
-      },
-      "title": "Validation expressions",
-      "description": "Expression to validate user input.",
-      "examples": [
-        "int(this.value) > 1 && int(this.value) <= 150",
-        "count(this.value) < 300"
-      ]
+        "type": "string",
+        "title": "Condition",
+        "description": "Expression which needs to met for the input to be considered valid",
+        "examples": [
+          "int(this.value) > 1 && int(this.value) <= 150",
+          "count(this.value) < 300"
+        ]
+      }
     },
     "property": {
       "$role": "expression",
@@ -193,28 +87,9 @@
         "dialog.favColor"
       ]
     },
-    "defaultValue": {
-      "$role": "expression",
-      "type": [ "object", "array", "number", "integer", "boolean", "string" ],
-      "title": "Default value",
-      "description": "'Property' will be set to the value of this expression when max turn count is exceeded.",
-      "examples": [
-        "@userName",
-        "coalesce(@number, @partySize)"
-      ]
-    },
-    "value": {
-      "$role": "expression",
-      "type": [ "object", "array", "number", "integer", "boolean", "string" ],
-      "title": "Value",
-      "description": "'Property' will be set to the value of this expression unless it evaluates to null.",
-      "examples": [
-        "=@userName"
-      ]
-    },
     "alwaysPrompt": {
       "$role": "expression",
-      "type": [ "boolean", "string" ],
+      "type": "boolean",
       "title": "Always prompt",
       "description": "Collect information even if the specified 'property' is not empty.",
       "default": false,
@@ -224,13 +99,13 @@
     },
     "allowInterruptions": {
       "$role": "expression",
-      "type": [ "boolean", "string" ],
+      "type": "boolean",
       "title": "Allow Interruptions",
       "description": "A boolean expression that determines whether the parent should be allowed to interrupt the input.",
-      "default": "true",
+      "default": true,
       "examples": [
-        "true"
+        true
       ]
->>>>>>> 67917e28
     }
+  }
 }