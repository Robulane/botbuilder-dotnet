{
    "$schema": "https://raw.githubusercontent.com/microsoft/botbuilder-dotnet/master/schemas/component.schema",
    "$role": "implements(Microsoft.IDialog)",
    "title": "Date/time input dialog",
    "description": "Collect information - Ask for date and/ or time",
    "type": "object",
    "allOf": [
        {
            "$ref": "./Microsoft.InputDialog.json#"
        },
        {
            "properties": {
                "defaultValue": {
                    "$role": "expression",
                    "type": "string",
                    "foramt": "date",
                    "title": "Default Date",
                    "description": "'Property' will be set to the value or the result of the expression when max turn count is exceeded.",
                    "examples": [
<<<<<<< HEAD
                        "=user.birthday"
=======
                        "=this.value[0].Value"
>>>>>>> c19ced25
                    ]
                },
                "value": {
                    "$role": "expression",
                    "type": "string",
                    "foramt": "date",
                    "title": "Value",
                    "description": "'Property' will be set to the value or the result of the expression unless it evaluates to null.",
                    "examples": [
                        "=user.birthday"
                    ]
                },
                "outputFormat": {
                    "$role": "expression",
                    "type": "string",
                    "format": "date",
                    "title": "Output format",
                    "description": "Expression to use format the datetime output.",
                    "examples": [
                        "this.value[0].Value"
                    ]
                }
            }
        }
    ]
}<|MERGE_RESOLUTION|>--- conflicted
+++ resolved
@@ -17,11 +17,7 @@
                     "title": "Default Date",
                     "description": "'Property' will be set to the value or the result of the expression when max turn count is exceeded.",
                     "examples": [
-<<<<<<< HEAD
                         "=user.birthday"
-=======
-                        "=this.value[0].Value"
->>>>>>> c19ced25
                     ]
                 },
                 "value": {
@@ -41,7 +37,7 @@
                     "title": "Output format",
                     "description": "Expression to use format the datetime output.",
                     "examples": [
-                        "this.value[0].Value"
+                        "=this.value[0].Value"
                     ]
                 }
             }
