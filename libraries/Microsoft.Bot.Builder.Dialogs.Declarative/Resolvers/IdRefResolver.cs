--- conflicted
+++ resolved
@@ -69,12 +69,8 @@
             {
                 if (prop.Name != "$ref")
                 {
-<<<<<<< HEAD
-                    if (prop.Name != "$copy")
-=======
                     // JToken is an object, so we merge objects
                     if (json[prop.Name] != null && json[prop.Name].Type == JTokenType.Object)
->>>>>>> efc2413d
                     {
                         JObject targetProperty = json[prop.Name] as JObject;
                         targetProperty.Merge(prop.Value);
