--- conflicted
+++ resolved
@@ -3,7 +3,6 @@
 
 using System;
 using System.Collections.Generic;
-using System.Dynamic;
 using System.Threading;
 using System.Threading.Tasks;
 using Microsoft.Bot.Schema;
@@ -37,7 +36,12 @@
         public ActivityPrompt(string dialogId, PromptValidator<Activity> validator)
             : base(dialogId)
         {
-            _validator = validator;
+            if (string.IsNullOrWhiteSpace(dialogId))
+            {
+                throw new ArgumentNullException(nameof(dialogId));
+            }
+
+            _validator = validator ?? throw new ArgumentNullException(nameof(validator));
         }
 
         /// <summary>
@@ -57,37 +61,35 @@
                 throw new ArgumentNullException(nameof(dc));
             }
 
+            if (options is CancellationToken)
+            {
+                throw new ArgumentException($"{nameof(options)} cannot be a cancellation token");
+            }
+
             if (!(options is PromptOptions))
             {
                 throw new ArgumentOutOfRangeException(nameof(options), "Prompt options are required for Prompt dialogs");
             }
 
-            var promptOptions = (PromptOptions)options;
-
             // Ensure prompts have input hint set
-            if (promptOptions.Prompt != null && string.IsNullOrEmpty(promptOptions.Prompt.InputHint))
-            {
-                promptOptions.Prompt.InputHint = InputHints.ExpectingInput;
-            }
-
-            if (promptOptions.RetryPrompt != null && string.IsNullOrEmpty(promptOptions.RetryPrompt.InputHint))
-            {
-                promptOptions.RetryPrompt.InputHint = InputHints.ExpectingInput;
+            var opt = (PromptOptions)options;
+            if (opt.Prompt != null && string.IsNullOrEmpty(opt.Prompt.InputHint))
+            {
+                opt.Prompt.InputHint = InputHints.ExpectingInput;
+            }
+
+            if (opt.RetryPrompt != null && string.IsNullOrEmpty(opt.RetryPrompt.InputHint))
+            {
+                opt.RetryPrompt.InputHint = InputHints.ExpectingInput;
             }
 
             // Initialize prompt state
-<<<<<<< HEAD
-            var state = dc.DialogState;
-            state[PersistedOptions] = promptOptions;
-            state[PersistedState] = new ExpandoObject();
-=======
             var state = dc.ActiveDialog.State;
             state[PersistedOptions] = opt;
             state[PersistedState] = new Dictionary<string, object>
             {
                 { Prompt<int>.AttemptCountKey, 0 },
             };
->>>>>>> 71a95281
 
             // Send initial prompt
             await OnPromptAsync(dc.Context, (IDictionary<string, object>)state[PersistedState], (PromptOptions)state[PersistedOptions], false, cancellationToken).ConfigureAwait(false);
@@ -114,8 +116,8 @@
 
             // Perform base recognition
             var instance = dc.ActiveDialog;
-            var state = (IDictionary<string, object>)((Dictionary<string, object>)instance.State)[PersistedState];
-            var options = (PromptOptions)((Dictionary<string, object>)instance.State)[PersistedOptions];
+            var state = (IDictionary<string, object>)instance.State[PersistedState];
+            var options = (PromptOptions)instance.State[PersistedOptions];
             var recognized = await OnRecognizeAsync(dc.Context, state, options, cancellationToken).ConfigureAwait(false);
 
             // Increment attempt count
@@ -123,10 +125,6 @@
             state[Prompt<int>.AttemptCountKey] = Convert.ToInt32(state[Prompt<int>.AttemptCountKey]) + 1;
 
             // Validate the return value
-<<<<<<< HEAD
-            var promptContext = new PromptValidatorContext<Activity>(dc.Context, recognized, state, options);
-            var isValid = (_validator == null) ? true : await _validator(promptContext, cancellationToken).ConfigureAwait(false);
-=======
             var isValid = false;
             if (_validator != null)
             {
@@ -137,7 +135,6 @@
             {
                 isValid = true;
             }
->>>>>>> 71a95281
 
             // Return recognized value or re-prompt
             if (isValid)
@@ -178,7 +175,7 @@
             // To avoid the prompt prematurely ending we need to implement this method and
             // simply re-prompt the user.
             await RepromptDialogAsync(dc.Context, dc.ActiveDialog, cancellationToken).ConfigureAwait(false);
-            return EndOfTurn;
+            return Dialog.EndOfTurn;
         }
 
         /// <summary>
@@ -191,15 +188,9 @@
         /// <returns>A <see cref="Task"/> representing the asynchronous operation.</returns>
         public override async Task RepromptDialogAsync(ITurnContext turnContext, DialogInstance instance, CancellationToken cancellationToken = default(CancellationToken))
         {
-<<<<<<< HEAD
-            var state = (IDictionary<string, object>)((Dictionary<string, object>)instance.State)[PersistedState];
-            var options = (PromptOptions)((Dictionary<string, object>)instance.State)[PersistedOptions];
-            await OnPromptAsync(turnContext, state, options, cancellationToken).ConfigureAwait(false);
-=======
             var state = (IDictionary<string, object>)instance.State[PersistedState];
             var options = (PromptOptions)instance.State[PersistedOptions];
             await OnPromptAsync(turnContext, state, options, true, cancellationToken).ConfigureAwait(false);
->>>>>>> 71a95281
         }
 
         /// <summary>
@@ -257,7 +248,6 @@
         {
             return Task.FromResult(new PromptRecognizerResult<Activity>
             {
-                AllowInterruption = true,
                 Succeeded = true,
                 Value = turnContext.Activity,
             });
