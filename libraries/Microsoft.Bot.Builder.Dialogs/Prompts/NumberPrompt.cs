--- conflicted
+++ resolved
@@ -1,175 +1,164 @@
-﻿// Copyright (c) Microsoft Corporation. All rights reserved.
-// Licensed under the MIT License.
-
-using System;
-using System.Collections.Generic;
-using System.Threading;
-using System.Threading.Tasks;
-using Microsoft.Bot.Schema;
-using Microsoft.Recognizers.Text.Number;
-using static Microsoft.Recognizers.Text.Culture;
-
-namespace Microsoft.Bot.Builder.Dialogs
-{
-<<<<<<< HEAD
-    public class NumberPrompt<TNumber> : Prompt<TNumber>
-        where TNumber : struct, IComparable<TNumber>
-=======
-    /// <summary>
-    /// Prompts a user to enter a number.
-    /// </summary>
-    /// <typeparam name="T">The type of input expected.</typeparam>
-    /// <remarks>The number prompt currently supports these types:
-    /// <see cref="float"/>, <see cref="int"/>, <see cref="long"/>, <see cref="double"/>, and
-    /// <see cref="decimal"/>.</remarks>
-    public class NumberPrompt<T> : Prompt<T>
-        where T : struct
->>>>>>> 71a95281
-    {
-        public NumberPrompt() { }
-
-        public NumberPrompt(string dialogId = nameof(NumberPrompt<TNumber>), PromptValidator<TNumber> validator = null, string defaultLocale = null)
-            : base(dialogId ?? nameof(NumberPrompt<TNumber>), validator)
-        {
-            DefaultLocale = defaultLocale;
-
-            // Check wheter the number type is supported when the prompt is created.
-            var type = typeof(T);
-            if (!(type == typeof(float)
-                || type == typeof(int)
-                || type == typeof(long)
-                || type == typeof(double)
-                || type == typeof(decimal)))
-            {
-                throw new NotSupportedException($"NumberPrompt: type argument T of type 'typeof(T)' is not supported");
-            }
-        }
-
-        /// <summary>
-        /// Gets or sets the default locale used to determine language-specific behavior of the prompt.
-        /// </summary>
-        /// <value>The default locale used to determine language-specific behavior of the prompt.</value>
-        public string DefaultLocale { get; set; }
-
-        /// <summary>
-        /// Prompts the user for input.
-        /// </summary>
-        /// <param name="turnContext">Context for the current turn of conversation with the user.</param>
-        /// <param name="state">Contains state for the current instance of the prompt on the dialog stack.</param>
-        /// <param name="options">A prompt options object constructed from the options initially provided
-        /// in the call to <see cref="DialogContext.PromptAsync(string, PromptOptions, CancellationToken)"/>.</param>
-        /// <param name="isRetry">true if this is the first time this prompt dialog instance
-        /// on the stack is prompting the user for input; otherwise, false.</param>
-        /// <param name="cancellationToken">A cancellation token that can be used by other objects
-        /// or threads to receive notice of cancellation.</param>
-        /// <returns>A <see cref="Task"/> representing the asynchronous operation.</returns>
-        protected override async Task OnPromptAsync(ITurnContext turnContext, IDictionary<string, object> state, PromptOptions options, bool isRetry, CancellationToken cancellationToken = default(CancellationToken))
-        {
-            if (turnContext == null)
-            {
-                throw new ArgumentNullException(nameof(turnContext));
-            }
-
-            if (options == null)
-            {
-                throw new ArgumentNullException(nameof(options));
-            }
-
-            if (isRetry && options.RetryPrompt != null)
-            {
-                await turnContext.SendActivityAsync(options.RetryPrompt, cancellationToken).ConfigureAwait(false);
-            }
-            else if (options.Prompt != null)
-            {
-                await turnContext.SendActivityAsync(options.Prompt, cancellationToken).ConfigureAwait(false);
-            }
-        }
-
-<<<<<<< HEAD
-        protected override Task<PromptRecognizerResult<TNumber>> OnRecognizeAsync(ITurnContext turnContext, IDictionary<string, object> state, PromptOptions options, CancellationToken cancellationToken = default(CancellationToken))
-=======
-        /// <summary>
-        /// Attempts to recognize the user's input.
-        /// </summary>
-        /// <param name="turnContext">Context for the current turn of conversation with the user.</param>
-        /// <param name="state">Contains state for the current instance of the prompt on the dialog stack.</param>
-        /// <param name="options">A prompt options object constructed from the options initially provided
-        /// in the call to <see cref="DialogContext.PromptAsync(string, PromptOptions, CancellationToken)"/>.</param>
-        /// <param name="cancellationToken">A cancellation token that can be used by other objects
-        /// or threads to receive notice of cancellation.</param>
-        /// <returns>A <see cref="Task"/> representing the asynchronous operation.</returns>
-        /// <remarks>If the task is successful, the result describes the result of the recognition attempt.</remarks>
-        protected override Task<PromptRecognizerResult<T>> OnRecognizeAsync(ITurnContext turnContext, IDictionary<string, object> state, PromptOptions options, CancellationToken cancellationToken = default(CancellationToken))
->>>>>>> 71a95281
-        {
-            if (turnContext == null)
-            {
-                throw new ArgumentNullException(nameof(turnContext));
-            }
-
-            var result = new PromptRecognizerResult<TNumber>();
-            if (turnContext.Activity.Type == ActivityTypes.Message)
-            {
-                var message = turnContext.Activity.AsMessageActivity();
-                var culture = turnContext.Activity.Locale ?? DefaultLocale ?? English;
-                var results = NumberRecognizer.RecognizeNumber(message.Text, culture);
-                if (results.Count > 0)
-                {
-                    // Try to parse value based on type
-                    var text = results[0].Resolution["value"].ToString();
-                    if (typeof(TNumber) == typeof(float))
-                    {
-                        if (float.TryParse(text, out var value))
-                        {
-                            result.Succeeded = true;
-                            result.Value = (TNumber)(object)value;
-                        }
-                    }
-                    else if (typeof(TNumber) == typeof(int))
-                    {
-                        if (int.TryParse(text, out var value))
-                        {
-                            result.Succeeded = true;
-                            result.Value = (TNumber)(object)value;
-                        }
-                    }
-                    else if (typeof(TNumber) == typeof(long))
-                    {
-                        if (long.TryParse(text, out var value))
-                        {
-                            result.Succeeded = true;
-                            result.Value = (TNumber)(object)value;
-                        }
-                    }
-                    else if (typeof(TNumber) == typeof(double))
-                    {
-                        if (double.TryParse(text, out var value))
-                        {
-                            result.Succeeded = true;
-                            result.Value = (TNumber)(object)value;
-                        }
-                    }
-                    else if (typeof(TNumber) == typeof(decimal))
-                    {
-                        if (decimal.TryParse(text, out var value))
-                        {
-                            result.Succeeded = true;
-                            result.Value = (TNumber)(object)value;
-                        }
-                    }
-                    else
-                    {
-                        throw new NotSupportedException($"NumberPrompt: type argument T of type 'typeof(T)' is not supported");
-                    }
-                }
-            }
-
-            return Task.FromResult(result);
-        }
-
-        protected override string OnComputeId()
-        {
-            return $"NumberPrompt[{this.BindingPath()}]";
-        }
-    }
-}
+﻿// Copyright (c) Microsoft Corporation. All rights reserved.
+// Licensed under the MIT License.
+
+using System;
+using System.Collections.Generic;
+using System.Threading;
+using System.Threading.Tasks;
+using Microsoft.Bot.Schema;
+using Microsoft.Recognizers.Text.Number;
+using static Microsoft.Recognizers.Text.Culture;
+
+namespace Microsoft.Bot.Builder.Dialogs
+{
+    /// <summary>
+    /// Prompts a user to enter a number.
+    /// </summary>
+    /// <typeparam name="T">The type of input expected.</typeparam>
+    /// <remarks>The number prompt currently supports these types:
+    /// <see cref="float"/>, <see cref="int"/>, <see cref="long"/>, <see cref="double"/>, and
+    /// <see cref="decimal"/>.</remarks>
+    public class NumberPrompt<T> : Prompt<T>
+        where T : struct
+    {
+        public NumberPrompt(string dialogId, PromptValidator<T> validator = null, string defaultLocale = null)
+            : base(dialogId, validator)
+        {
+            DefaultLocale = defaultLocale;
+
+            // Check wheter the number type is supported when the prompt is created.
+            var type = typeof(T);
+            if (!(type == typeof(float)
+                || type == typeof(int)
+                || type == typeof(long)
+                || type == typeof(double)
+                || type == typeof(decimal)))
+            {
+                throw new NotSupportedException($"NumberPrompt: type argument T of type 'typeof(T)' is not supported");
+            }
+        }
+
+        /// <summary>
+        /// Gets or sets the default locale used to determine language-specific behavior of the prompt.
+        /// </summary>
+        /// <value>The default locale used to determine language-specific behavior of the prompt.</value>
+        public string DefaultLocale { get; set; }
+
+        /// <summary>
+        /// Prompts the user for input.
+        /// </summary>
+        /// <param name="turnContext">Context for the current turn of conversation with the user.</param>
+        /// <param name="state">Contains state for the current instance of the prompt on the dialog stack.</param>
+        /// <param name="options">A prompt options object constructed from the options initially provided
+        /// in the call to <see cref="DialogContext.PromptAsync(string, PromptOptions, CancellationToken)"/>.</param>
+        /// <param name="isRetry">true if this is the first time this prompt dialog instance
+        /// on the stack is prompting the user for input; otherwise, false.</param>
+        /// <param name="cancellationToken">A cancellation token that can be used by other objects
+        /// or threads to receive notice of cancellation.</param>
+        /// <returns>A <see cref="Task"/> representing the asynchronous operation.</returns>
+        protected override async Task OnPromptAsync(ITurnContext turnContext, IDictionary<string, object> state, PromptOptions options, bool isRetry, CancellationToken cancellationToken = default(CancellationToken))
+        {
+            if (turnContext == null)
+            {
+                throw new ArgumentNullException(nameof(turnContext));
+            }
+
+            if (options == null)
+            {
+                throw new ArgumentNullException(nameof(options));
+            }
+
+            if (isRetry && options.RetryPrompt != null)
+            {
+                await turnContext.SendActivityAsync(options.RetryPrompt, cancellationToken).ConfigureAwait(false);
+            }
+            else if (options.Prompt != null)
+            {
+                await turnContext.SendActivityAsync(options.Prompt, cancellationToken).ConfigureAwait(false);
+            }
+        }
+
+        /// <summary>
+        /// Attempts to recognize the user's input.
+        /// </summary>
+        /// <param name="turnContext">Context for the current turn of conversation with the user.</param>
+        /// <param name="state">Contains state for the current instance of the prompt on the dialog stack.</param>
+        /// <param name="options">A prompt options object constructed from the options initially provided
+        /// in the call to <see cref="DialogContext.PromptAsync(string, PromptOptions, CancellationToken)"/>.</param>
+        /// <param name="cancellationToken">A cancellation token that can be used by other objects
+        /// or threads to receive notice of cancellation.</param>
+        /// <returns>A <see cref="Task"/> representing the asynchronous operation.</returns>
+        /// <remarks>If the task is successful, the result describes the result of the recognition attempt.</remarks>
+        protected override Task<PromptRecognizerResult<T>> OnRecognizeAsync(ITurnContext turnContext, IDictionary<string, object> state, PromptOptions options, CancellationToken cancellationToken = default(CancellationToken))
+        {
+            if (turnContext == null)
+            {
+                throw new ArgumentNullException(nameof(turnContext));
+            }
+
+            var result = new PromptRecognizerResult<T>();
+            if (turnContext.Activity.Type == ActivityTypes.Message)
+            {
+                var message = turnContext.Activity.AsMessageActivity();
+                var culture = turnContext.Activity.Locale ?? DefaultLocale ?? English;
+                var results = NumberRecognizer.RecognizeNumber(message.Text, culture);
+                if (results.Count > 0)
+                {
+                    // Try to parse value based on type
+                    var text = results[0].Resolution["value"].ToString();
+                    if (typeof(T) == typeof(float))
+                    {
+                        if (float.TryParse(text, out var value))
+                        {
+                            result.Succeeded = true;
+                            result.Value = (T)(object)value;
+                        }
+                    }
+                    else if (typeof(T) == typeof(int))
+                    {
+                        if (int.TryParse(text, out var value))
+                        {
+                            result.Succeeded = true;
+                            result.Value = (T)(object)value;
+                        }
+                    }
+                    else if (typeof(T) == typeof(long))
+                    {
+                        if (long.TryParse(text, out var value))
+                        {
+                            result.Succeeded = true;
+                            result.Value = (T)(object)value;
+                        }
+                    }
+                    else if (typeof(T) == typeof(double))
+                    {
+                        if (double.TryParse(text, out var value))
+                        {
+                            result.Succeeded = true;
+                            result.Value = (T)(object)value;
+                        }
+                    }
+                    else if (typeof(T) == typeof(decimal))
+                    {
+                        if (decimal.TryParse(text, out var value))
+                        {
+                            result.Succeeded = true;
+                            result.Value = (T)(object)value;
+                        }
+                    }
+                    else
+                    {
+                        throw new NotSupportedException($"NumberPrompt: type argument T of type 'typeof(T)' is not supported");
+                    }
+                }
+            }
+
+            return Task.FromResult(result);
+        }
+
+        protected override string OnComputeId()
+        {
+            return $"NumberPrompt[{this.BindingPath()}]";
+        }
+    }
+}