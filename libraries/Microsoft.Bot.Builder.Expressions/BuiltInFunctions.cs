﻿// Copyright (c) Microsoft Corporation. All rights reserved.
// Licensed under the MIT License.
using System;
using System.Collections;
using System.Collections.Generic;
using System.Globalization;
using System.Linq;
using System.Reflection;
using System.Runtime.InteropServices;
using System.Runtime.Serialization.Json;
using System.Text;
using System.Text.RegularExpressions;
using System.Xml;
using System.Xml.Linq;
using Microsoft.Recognizers.Text.DataTypes.TimexExpression;
using Newtonsoft.Json;
using Newtonsoft.Json.Linq;

namespace Microsoft.Bot.Builder.Expressions
{
    /// <summary>
    /// Definition of default built-in functions for expressions.
    /// </summary>
    /// <remarks>
    /// These functions are largely from WDL https://docs.microsoft.com/en-us/azure/logic-apps/workflow-definition-language-functions-reference
    /// with a few extensions like infix operators for math, logic and comparisons.
    ///
    /// This class also has some methods that are useful to use when defining custom functions.
    /// You can always construct a <see cref="ExpressionEvaluator"/> directly which gives the maximum amount of control over validation and evaluation.
    /// Validators are static checkers that should throw an exception if something is not valid statically.
    /// Evaluators are called to evaluate an expression and should try not to throw.
    /// There are some evaluators in this file that take in a verifier that is called at runtime to verify arguments are proper.
    /// </remarks>
    public static class BuiltInFunctions
    {
        /// <summary>
        /// Random number generator used for expressions.
        /// </summary>
        /// <remarks>This is exposed so that you can explicitly seed the random number generator for tests.</remarks>
        public static readonly Random Randomizer = new Random();

        /// <summary>
        /// The default date time format string.
        /// </summary>
        public static readonly string DefaultDateTimeFormat = "yyyy-MM-ddTHH:mm:ss.fffZ";

        public static readonly Dictionary<string, string> PrefixsOfShorthand = new Dictionary<string, string>()
        {
            { ExpressionType.Intent, "turn.recognized.intents." },
            { ExpressionType.Entity, "turn.recognized.entities." },
<<<<<<< HEAD
            { ExpressionType.Dialog, "dialog." },
=======
            { ExpressionType.SimpleEntity, "turn.recognized.entities." },
            { ExpressionType.Title, "dialog." },
>>>>>>> d47851a7
            { ExpressionType.Instance, "dialog.instance." },
            { ExpressionType.Option, "dialog.options." },
        };

        /// <summary>
        /// Verify the result of an expression is of the appropriate type and return a string if not.
        /// </summary>
        /// <param name="value">Value to verify.</param>
        /// <param name="expression">Expression that produced value.</param>
        /// <param name="child">Index of child expression.</param>
        /// <returns>Null if value if correct or error string otherwise.</returns>
        public delegate string VerifyExpression(object value, Expression expression, int child);

        // Validators do static validation of expressions

        /// <summary>
        /// Validate that expression has a certain number of children that are of any of the supported types.
        /// </summary>
        /// <remarks>
        /// If a child has a return type of Object then validation will happen at runtime.</remarks>
        /// <param name="expression">Expression to validate.</param>
        /// <param name="minArity">Minimum number of children.</param>
        /// <param name="maxArity">Maximum number of children.</param>
        /// <param name="types">Allowed return types for children.</param>
        public static void ValidateArityAndAnyType(Expression expression, int minArity, int maxArity, params ReturnType[] types)
        {
            if (expression.Children.Length < minArity)
            {
                throw new ArgumentException($"{expression} should have at least {minArity} children.");
            }
            if (expression.Children.Length > maxArity)
            {
                throw new ArgumentException($"{expression} can't have more than {maxArity} children.");
            }
            if (types.Length > 0)
            {
                foreach (var child in expression.Children)
                {
                    if (child.ReturnType != ReturnType.Object && !types.Contains(child.ReturnType))
                    {
                        if (types.Count() == 1)
                        {
                            throw new ArgumentException($"{child} is not a {types[0]} expression in {expression}.");
                        }
                        else
                        {
                            var builder = new StringBuilder();
                            builder.Append($"{child} in {expression} is not any of [");
                            var first = true;
                            foreach (var type in types)
                            {
                                if (first)
                                {
                                    first = false;
                                }
                                else
                                {
                                    builder.Append(", ");
                                }
                                builder.Append(type);
                            }
                            builder.Append("].");
                            throw new ArgumentException(builder.ToString());
                        }
                    }
                }
            }
        }

        /// <summary>
        /// Validate the number and type of arguments to a function.
        /// </summary>
        /// <param name="expression">Expression to validate.</param>
        /// <param name="optional">Optional types in order.</parm>
        /// <param name="types">Expected types in order.</param>
        public static void ValidateOrder(Expression expression, ReturnType[] optional, params ReturnType[] types)
        {
            if (optional == null)
            {
                optional = new ReturnType[0];
            }
            if (expression.Children.Length < types.Length || expression.Children.Length > types.Length + optional.Length)
            {
                throw new ArgumentException(optional.Length == 0
                    ? $"{expression} should have {types.Length} children."
                    : $"{expression} should have between {types.Length} and {types.Length + optional.Length} children.");
            }
            for (var i = 0; i < types.Length; ++i)
            {
                var child = expression.Children[i];
                var type = types[i];
                if (type != ReturnType.Object && child.ReturnType != ReturnType.Object && child.ReturnType != type)
                {
                    throw new ArgumentException($"{child} in {expression} is not a {type}.");
                }
            }
            for (var i = 0; i < optional.Length; ++i)
            {
                var ic = i + types.Length;
                if (ic >= expression.Children.Length)
                {
                    break;
                }
                var child = expression.Children[ic];
                var type = optional[i];
                if (type != ReturnType.Object && child.ReturnType != ReturnType.Object && child.ReturnType != type)
                {
                    throw new ArgumentException($"{child} in {expression} is not a {type}.");
                }
            }
        }

        /// <summary>
        /// Validate at least 1 argument of any type.
        /// </summary>
        /// <param name="expression">Expression to validate.</param>
        public static void ValidateAtLeastOne(Expression expression)
            => ValidateArityAndAnyType(expression, 1, int.MaxValue);

        /// <summary>
        /// Validate 1 or more numeric arguments.
        /// </summary>
        /// <param name="expression">Expression to validate.</param>
        public static void ValidateNumber(Expression expression)
            => ValidateArityAndAnyType(expression, 1, int.MaxValue, ReturnType.Number);

        /// <summary>
        /// Validate 1 or more string arguments.
        /// </summary>
        /// <param name="expression">Expression to validate.</param>
        public static void ValidateString(Expression expression)
            => ValidateArityAndAnyType(expression, 1, int.MaxValue, ReturnType.String);

        /// <summary>
        /// Validate there are two children.
        /// </summary>
        /// <param name="expression">Expression to validate.</param>
        public static void ValidateBinary(Expression expression)
            => ValidateArityAndAnyType(expression, 2, 2);

        /// <summary>
        /// Validate 2 numeric arguments.
        /// </summary>
        /// <param name="expression">Expression to validate.</param>
        public static void ValidateBinaryNumber(Expression expression)
            => ValidateArityAndAnyType(expression, 2, 2, ReturnType.Number);

        /// <summary>
        /// Validate 2 or more than 2 numeric arguments.
        /// </summary>
        /// <param name="expression">Expression to validate.</param>
        public static void ValidateTwoOrMoreThanTwoNumbers(Expression expression)
            => ValidateArityAndAnyType(expression, 2, int.MaxValue, ReturnType.Number);

        /// <summary>
        /// Validate there are 2 numeric or string arguments.
        /// </summary>
        /// <param name="expression">Expression to validate.</param>
        public static void ValidateBinaryNumberOrString(Expression expression)
            => ValidateArityAndAnyType(expression, 2, 2, ReturnType.Number, ReturnType.String);

        /// <summary>
        /// Validate there is a single argument.
        /// </summary>
        /// <param name="expression">Expression to validate.</param>
        public static void ValidateUnary(Expression expression)
            => ValidateArityAndAnyType(expression, 1, 1);

        /// <summary>
        /// Validate there is a single string argument.
        /// </summary> 
        /// <param name="expression">Expression to validate.</param>
        public static void ValidateUnaryString(Expression expression)
            => ValidateArityAndAnyType(expression, 1, 1, ReturnType.String);

        /// <summary>
        /// Validate there is a single boolean argument.
        /// </summary>
        /// <param name="expression">Expression to validate.</param>
        public static void ValidateUnaryBoolean(Expression expression)
            => ValidateOrder(expression, null, ReturnType.Boolean);

        // Verifiers do runtime error checking of expression evaluation.

        /// <summary>
        /// Verify value is numeric.
        /// </summary>
        /// <param name="value">Value to check.</param>
        /// <param name="expression">Expression that led to value.</param>
        /// <returns>Error or null if valid.</returns>
        public static string VerifyNumber(object value, Expression expression, int _)
        {
            string error = null;
            if (!value.IsNumber())
            {
                error = $"{expression} is not a number.";
            }
            return error;
        }

        /// <summary>
        /// Verify value is numeric list.
        /// </summary>
        /// <param name="value">Value to check.</param>
        /// <param name="expression">Expression that led to value.</param>
        /// <returns>Error or null if valid.</returns>
        public static string VerifyNumericList(object value, Expression expression, int _)
        {
            string error = null;
            if (!TryParseList(value, out var list))
            {
                error = $"{expression} is not a list.";
            }
            else
            {
                foreach (var elt in list)
                {
                    if (!elt.IsNumber())
                    {
                        error = $"{elt} is not a number in {expression}";
                        break;
                    }
                }
            }
            return error;
        }

        /// <summary>
        /// Verify value contains elements.
        /// </summary>
        /// <param name="value">Value to check.</param>
        /// <param name="expression">Expression that led to value.</param>
        /// <returns>Error or null if valid.</returns>
        public static string VerifyContainer(object value, Expression expression, int _)
        {
            string error = null;
            if (!(value is string) && !(value is IList) && !(value is IEnumerable))
            {
                error = $"{expression} must be a string or list.";
            }
            return error;
        }

        /// <summary>
        /// Verify value contains elements.
        /// </summary>
        /// <param name="value">Value to check.</param>
        /// <param name="expression">Expression that led to value.</param>
        /// <returns>Error or null if valid.</returns>
        public static string VerifyList(object value, Expression expression, int _)
        {
            string error = null;
            if (!TryParseList(value, out var list))
            {
                error = $"{expression} must be a list.";
            }
            return error;
        }

        /// <summary>
        /// Try to coerce object to IList.
        /// </summary>
        /// <param name="value">Value to coerce.</param>
        /// <param name="list">IList if found.</param>
        /// <returns>true if found IList.</returns>
        public static bool TryParseList(object value, out IList list)
        {
            var isList = false;
            list = null;
            if (!(value is JObject) && value is IList listValue)
            {
                list = listValue;
                isList = true;
            }
            return isList;
        }

        /// <summary>
        /// Verify value is an integer.
        /// </summary>
        /// <param name="value">Value to check.</param>
        /// <param name="expression">Expression that led to value.</param>
        /// <returns>Error or null if valid.</returns>
        public static string VerifyInteger(object value, Expression expression, int _)
        {
            string error = null;
            if (!value.IsInteger())
            {
                error = $"{expression} is not an integer.";
            }
            return error;
        }

        /// <summary>
        /// Verify value is a string.
        /// </summary>
        /// <param name="value">Value to check.</param>
        /// <param name="expression">Expression that led to value.</param>
        /// <returns>Error or null if valid.</returns>
        public static string VerifyString(object value, Expression expression, int _)
        {
            string error = null;
            if (!(value is string))
            {
                error = $"{expression} is not a string.";
            }
            return error;
        }

        /// <summary>
        /// Verify value is a number or string.
        /// </summary>
        /// <param name="value">Value to check.</param>
        /// <param name="expression">Expression that led to value.</param>
        /// <returns>Error or null if valid.</returns>
        public static string VerifyNumberOrString(object value, Expression expression, int _)
        {
            string error = null;
            if (value == null || (!value.IsNumber() && !(value is string)))
            {
                error = $"{expression} is not string or number.";
            }
            return error;
        }

        /// <summary>
        /// Verify value is boolean.
        /// </summary>
        /// <param name="value">Value to check.</param>
        /// <param name="expression">Expression that led to value.</param>
        /// <returns>Error or null if valid.</returns>
        public static string VerifyBoolean(object value, Expression expression, int _)
        {
            string error = null;
            if (!(value is bool))
            {
                error = $"{expression} is not a boolean.";
            }
            return error;
        }

        // Apply -- these are helpers for adding functions to the expression library.

        /// <summary>
        /// Evaluate expression children and return them.
        /// </summary>
        /// <param name="expression">Expression with children.</param>
        /// <param name="state">Global state.</param>
        /// <param name="verify">Optional function to verify each child's result.</param>
        /// <returns>List of child values or error message.</returns>
        public static (IReadOnlyList<dynamic>, string error) EvaluateChildren(Expression expression, object state, VerifyExpression verify = null)
        {
            var args = new List<dynamic>();
            object value;
            string error = null;
            var pos = 0;
            foreach (var child in expression.Children)
            {
                (value, error) = child.TryEvaluate(state);
                if (error != null)
                {
                    break;
                }
                if (verify != null)
                {
                    error = verify(value, child, pos);
                }
                if (error != null)
                {
                    break;
                }
                args.Add(value);
                ++pos;
            }
            return (args, error);
        }

        /// <summary>
        /// Generate an expression delegate that applies function after verifying all children.
        /// </summary>
        /// <param name="function">Function to apply.</param>
        /// <param name="verify">Function to check each arg for validity.</param>
        /// <returns>Delegate for evaluating an expression.</returns>
        public static EvaluateExpressionDelegate Apply(Func<IReadOnlyList<dynamic>, object> function, VerifyExpression verify = null)
            =>
            (expression, state) =>
            {
                object value = null;
                string error = null;
                IReadOnlyList<dynamic> args;
                (args, error) = EvaluateChildren(expression, state, verify);
                if (error == null)
                {
                    try
                    {
                        value = function(args);
                    }
                    catch (Exception e)
                    {
                        error = e.Message;
                    }
                }

                value = ResolveValue(value);

                return (value, error);
            };

        /// <summary>
        /// Generate an expression delegate that applies function after verifying all children.
        /// </summary>
        /// <param name="function">Function to apply.</param>
        /// <param name="verify">Function to check each arg for validity.</param>
        /// <returns>Delegate for evaluating an expression.</returns>
        public static EvaluateExpressionDelegate ApplyWithError(Func<IReadOnlyList<dynamic>, (object, string)> function, VerifyExpression verify = null)
            =>
            (expression, state) =>
            {
                object value = null;
                string error = null;
                IReadOnlyList<dynamic> args;
                (args, error) = EvaluateChildren(expression, state, verify);
                if (error == null)
                {
                    try
                    {
                        (value, error) = function(args);
                    }
                    catch (Exception e)
                    {
                        error = e.Message;
                    }
                }

                value = ResolveValue(value);

                return (value, error);
            };

        private static (object value, string error) Callstack(Expression expression, object state)
        {
            var result = state;
            string error = null;

            // get collection
            (result, error) = AccessProperty(state, "callstack");
            if (result != null)
            {
                var items = (IEnumerable<object>)result;
                var property = (expression.Children[0] as Constant).Value.ToString();

                foreach (var item in items)
                {
                    // get property off of item
                    (result, error) = AccessProperty(item, property);

                    // if not null
                    if (error == null && result != null)
                    {
                        // return it
                        return (result, null);
                    }
                }
            }

            return (null, error);
        }

        public static EvaluateExpressionDelegate ApplyShorthand(string functionName, Func<object, (object, string)> function = null)
            =>
            (expression, state) =>
            {
                var result = state;
                string error = null;

                var property = (expression.Children[0] as Constant).Value.ToString();
                var prefixStr = PrefixsOfShorthand[functionName];
                var prefixs = prefixStr.Split('.').Where(x => !string.IsNullOrEmpty(x)).ToList();
                foreach (var prefix in prefixs)
                {
                    (result, error) = AccessProperty(result, prefix);
                    if (error != null)
                    {
                        break;
                    }
                }

                if (error == null)
                {
                    (result, error) = AccessProperty(result, property);
                }

                if (error == null && function != null)
                {
                    (result, error) = function(result);
                }

                result = ResolveValue(result);

                return (result, error);
            };

        /// <summary>
        /// Generate an expression delegate that applies function on the accumulated value after verifying all children.
        /// </summary>
        /// <param name="function">Function to apply.</param>
        /// <param name="verify">Function to check each arg for validity.</param>
        /// <returns>Delegate for evaluating an expression.</returns>
        public static EvaluateExpressionDelegate ApplySequence(Func<IReadOnlyList<dynamic>, object> function, VerifyExpression verify = null)
            => Apply(
                args =>
                {
                    var binaryArgs = new List<object> { null, null };
                    var sofar = args[0];
                    for (var i = 1; i < args.Count; ++i)
                    {
                        binaryArgs[0] = sofar;
                        binaryArgs[1] = args[i];
                        sofar = function(binaryArgs);
                    }
                    return sofar;
                }, verify);

        /// <summary>
        /// Numeric operators that can have 1 or more args.
        /// </summary>
        /// <param name="type">Expression type.</param>
        /// <param name="function">Function to apply.</param>
        /// <returns>Delegate for evaluating an expression.</returns>
        public static ExpressionEvaluator Numeric(string type, Func<IReadOnlyList<dynamic>, object> function)
            => new ExpressionEvaluator(type, ApplySequence(function, VerifyNumber), ReturnType.Number, ValidateNumber);

        /// <summary>
        /// Numeric operators that can have 2 or more args.
        /// </summary>
        /// <param name="type">Expression type.</param>
        /// <param name="function">Function to apply.</param>
        /// <param name="verify">Function to verify arguments.</param>
        /// <returns>Delegate for evaluating an expression.</returns>
        public static ExpressionEvaluator MultivariateNumeric(string type, Func<IReadOnlyList<dynamic>, object> function, VerifyExpression verify = null)
            => new ExpressionEvaluator(type, ApplySequence(function, verify ?? VerifyNumber), ReturnType.Number, ValidateTwoOrMoreThanTwoNumbers);

        /// <summary>
        /// Comparison operators.
        /// </summary>
        /// <remarks>
        /// A comparison operator returns false if the comparison is false, or there is an error.  This prevents errors from short-circuiting boolean expressions.
        /// </remarks>
        /// <param name="type">Expression type.</param>
        /// <param name="function">Function to apply.</param>
        /// <param name="validator">Function to validate expression.</param>
        /// <param name="verify">Function to verify arguments to expression.</param>
        /// <returns>Delegate for evaluating an expression.</returns>
        public static ExpressionEvaluator Comparison(
            string type,
            Func<IReadOnlyList<dynamic>, bool> function,
            ValidateExpressionDelegate validator,
            VerifyExpression verify = null)
            => new ExpressionEvaluator(
                type,
                (expression, state) =>
                {
                    var result = false;
                    string error = null;
                    IReadOnlyList<dynamic> args;
                    (args, error) = EvaluateChildren(expression, state, verify);
                    if (error == null)
                    {
                        // Ensure args are all of same type
                        bool? isNumber = null;
                        foreach (var arg in args)
                        {
                            var obj = (object)arg;
                            if (isNumber.HasValue)
                            {
                                if (obj != null && obj.IsNumber() != isNumber.Value)
                                {
                                    error = $"Arguments must either all be numbers or strings in {expression}";
                                    break;
                                }
                            }
                            else
                            {
                                isNumber = obj.IsNumber();
                            }
                        }
                        if (error == null)
                        {
                            try
                            {
                                result = function(args);
                            }
                            catch (Exception e)
                            {
                                // NOTE: This should not happen in normal execution
                                error = e.Message;
                            }
                        }
                    }
                    else
                    {
                        // Swallow errors and treat as false
                        error = null;
                    }
                    return (result, error);
                },
                ReturnType.Boolean,
                validator);

        /// <summary>
        /// Transform a string into another string.
        /// </summary>
        /// <param name="type">Expression type.</param>
        /// <param name="function">Function to apply.</param>
        /// <returns>Delegate for evaluating an expression.</returns>
        public static ExpressionEvaluator StringTransform(string type, Func<IReadOnlyList<dynamic>, object> function)
            => new ExpressionEvaluator(type, Apply(function, VerifyString), ReturnType.String, ValidateUnaryString);

        /// <summary>
        /// Transform a datetime to another datetime.
        /// </summary>
        /// <param name="type">Expression type.</param>
        /// <param name="function">Transformer.</param>
        /// <returns>Delegate for evaluating expression.</returns>
        public static ExpressionEvaluator TimeTransform(string type, Func<DateTime, int, DateTime> function)
            => new ExpressionEvaluator(
                type,
                (expr, state) =>
                {
                    object value = null;
                    string error = null;
                    IReadOnlyList<dynamic> args;
                    (args, error) = EvaluateChildren(expr, state);
                    if (error == null)
                    {
                        if (args[0] is string string0 && args[1] is int int1)
                        {
                            var formatString = (args.Count() == 3 && args[2] is string string1) ? string1 : DefaultDateTimeFormat;
                            (value, error) = ParseISOTimestamp(string0, dt => function(dt, int1).ToString(formatString));
                        }
                        else
                        {
                            error = $"{expr} could not be evaluated";
                        }
                    }
                    return (value, error);
                },
                ReturnType.String,
                expr => ValidateArityAndAnyType(expr, 2, 3, ReturnType.String, ReturnType.Number));

        /// <summary>
        /// Lookup a built-in function information by type.
        /// </summary>
        /// <param name="type">Type to look up.</param>
        /// <returns>Information about expression type.</returns>
        public static ExpressionEvaluator Lookup(string type)
        {
            if (!_functions.TryGetValue(type, out var eval))
            {
                throw new ArgumentException($"{type} does not have a built-in expression evaluator.");
            }
            return eval;
        }

        private static void ValidateAccessor(Expression expression)
        {
            var children = expression.Children;
            if (children.Length == 0
                || !(children[0] is Constant cnst)
                || cnst.ReturnType != ReturnType.String)
            {
                throw new Exception($"{expression} must have a string as first argument.");
            }
            if (children.Length > 2)
            {
                throw new Exception($"{expression} has more than 2 children.");
            }
            if (children.Length == 2 && children[1].ReturnType != ReturnType.Object)
            {
                throw new Exception($"{expression} must have an object as its second argument.");
            }
        }

        private static (object value, string error) Accessor(Expression expression, object state)
        {
            object value = null;
            string error = null;
            object instance;
            var children = expression.Children;
            if (children.Length == 2)
            {
                (instance, error) = children[1].TryEvaluate(state);
            }
            else
            {
                instance = state;
            }
            if (error == null && children[0] is Constant cnst && cnst.ReturnType == ReturnType.String)
            {
                (value, error) = AccessProperty(instance, (string)cnst.Value);
            }
            return (value, error);
        }

        private static (object value, string error) GetProperty(Expression expression, object state)
        {
            object value = null;
            string error;
            object instance;
            object property;

            var children = expression.Children;
            (instance, error) = children[0].TryEvaluate(state);
            if (error == null)
            {
                (property, error) = children[1].TryEvaluate(state);
                if (error == null)
                {
                    (value, error) = AccessProperty(instance, (string)property);
                }
            }
            return (value, error);
        }

        /// <summary>
        /// Lookup a property in IDictionary, JObject or through reflection.
        /// </summary>
        /// <param name="instance">Instance with property.</param>
        /// <param name="property">Property to lookup.</param>
        /// <returns>Value and error information if any.</returns>
        private static (object value, string error) AccessProperty(object instance, string property)
        {
            // NOTE: This returns null rather than an error if property is not present
            if (instance == null)
            {
                return (null, null);
            }

            object value = null;
            string error = null;
            property = property.ToLower();

            // NOTE: what about other type of TKey, TValue?
            if (instance is IDictionary<string, object> idict)
            {
                if (!idict.TryGetValue(property, out value))
                {
                    // fall back to case insensitive
                    var prop = idict.Keys.Where(k => k.ToLower() == property).SingleOrDefault();
                    if (prop != null)
                    {
                        idict.TryGetValue(prop, out value);
                    }
                }
            }
            else if (instance is IDictionary dict)
            {
                foreach (var p in dict.Keys)
                {
                    value = dict[property];
                }
            }
            else if (instance is JObject jobj)
            {
                value = jobj.GetValue(property, StringComparison.CurrentCultureIgnoreCase);
            }
            else
            {
                // Use reflection
                var type = instance.GetType();
                var prop = type.GetProperties().Where(p => p.Name.ToLower() == property).SingleOrDefault();
                if (prop != null)
                {
                    value = prop.GetValue(instance);
                }
            }

            value = ResolveValue(value);

            return (value, error);
        }

        /// <summary>
        /// Lookup an index property of instance.
        /// </summary>
        /// <param name="instance">Instance with property.</param>
        /// <param name="index">Property to lookup.</param>
        /// <returns>Value and error information if any.</returns>
        private static (object value, string error) AccessIndex(object instance, int index)
        {
            // NOTE: This returns null rather than an error if property is not present
            if (instance == null)
            {
                return (null, null);
            }

            object value = null;
            string error = null;

            var count = -1;
            if (TryParseList(instance, out var list))
            {
                count = list.Count;
            }
            var itype = instance.GetType();
            var indexer = itype.GetProperties().Except(itype.GetDefaultMembers().OfType<PropertyInfo>());
            if (count != -1 && indexer != null)
            {
                if (index >= 0 && count > index)
                {
                    dynamic idyn = instance;
                    value = idyn[index];
                }
                else
                {
                    error = $"{index} is out of range for ${instance}";
                }
            }
            else
            {
                error = $"{instance} is not a collection.";
            }

            value = ResolveValue(value);

            return (value, error);
        }

        private static (object value, string error) ExtractElement(Expression expression, object state)
        {
            object value = null;
            string error;
            var instance = expression.Children[0];
            var index = expression.Children[1];
            object inst;
            (inst, error) = instance.TryEvaluate(state);
            if (error == null)
            {
                object idxValue;
                (idxValue, error) = index.TryEvaluate(state);
                if (error == null)
                {
                    if (idxValue is int idx)
                    {
                        (value, error) = AccessIndex(inst, idx);
                    }
                    else if (idxValue is string idxStr)
                    {
                        (value, error) = AccessProperty(inst, idxStr);
                    }
                    else
                    {
                        error = $"Could not coerce {index}<{idxValue.GetType()}> to an int or string";
                    }
                }
            }
            return (value, error);
        }

        private static object ResolveValue(object obj)
        {
            object value;
            if (!(obj is JValue jval))
            {
                value = obj;
            }
            else
            {
                value = jval.Value;
                if (jval.Type == JTokenType.Integer)
                {
                    value = jval.ToObject<int>();
                }
                else if (jval.Type == JTokenType.String)
                {
                    value = jval.ToObject<string>();
                }
                else if (jval.Type == JTokenType.Boolean)
                {
                    value = jval.ToObject<bool>();
                }
                else if (jval.Type == JTokenType.Float)
                {
                    value = jval.ToObject<float>();
                }
            }
            return value;
        }

        /// <summary>
        /// return new object list replace jarray.ToArray<object>().
        /// </summary>
        /// <param name="jarray"></param>
        /// <returns></returns>
        private static IList ResolveListValue(object instance)
        {
            IList result = null;
            if (instance is JArray ja)
            {
                result = (IList)ja.ToObject(typeof(List<object>));
            }
            else if (TryParseList(instance, out var list))
            {
                result = (IList)list;
            }
            return result;
        }

        private static bool IsEmpty(object instance)
        {
            bool result;
            if (instance == null)
            {
                result = true;
            }
            else if (instance is string string0)
            {
                result = string.IsNullOrEmpty(string0);
            }
            else if (TryParseList(instance, out var list))
            {
                result = list.Count == 0;
            }
            else
            {
                result = instance.GetType().GetProperties().Length == 0;
            }
            return result;
        }

        /// <summary>
        /// Test result to see if True in logical comparison functions.
        /// </summary>
        /// <param name="instance">Computed value.</param>
        /// <returns>True if boolean true or non-null.</returns>
        private static bool IsLogicTrue(object instance)
        {
            var result = true;
            if (instance is bool instanceBool)
            {
                result = instanceBool;
            }
            else if (instance == null)
            {
                result = false;
            }
            return result;
        }

        private static (object value, string error) And(Expression expression, object state)
        {
            object result = false;
            string error = null;
            foreach (var child in expression.Children)
            {
                (result, error) = child.TryEvaluate(state);
                if (error == null)
                {
                    if (IsLogicTrue(result))
                    {
                        result = true;
                    }
                    else
                    {
                        result = false;
                        break;
                    }
                }
                else
                {
                    // We interpret any error as false and swallow the error
                    result = false;
                    error = null;
                    break;
                }
            }
            return (result, error);
        }

        private static (object value, string error) Or(Expression expression, object state)
        {
            object result = false;
            string error = null;
            foreach (var child in expression.Children)
            {
                (result, error) = child.TryEvaluate(state);
                if (error == null)
                {
                    if (IsLogicTrue(result))
                    {
                        result = true;
                        break;
                    }
                }
                else
                {
                    // Interpret error as false and swallow errors
                    error = null;
                }
            }
            return (result, error);
        }

        private static (object value, string error) Not(Expression expression, object state)
        {
            object result;
            string error;
            (result, error) = expression.Children[0].TryEvaluate(state);
            if (error == null)
            {
                result = !IsLogicTrue(result);
            }
            else
            {
                error = null;
                result = true;
            }
            return (result, error);
        }

        private static (object value, string error) If(Expression expression, object state)
        {
            object result;
            string error;
            (result, error) = expression.Children[0].TryEvaluate(state);
            if (error == null && IsLogicTrue(result))
            {
                (result, error) = expression.Children[1].TryEvaluate(state);
            }
            else
            {
                // Swallow error and treat as false
                (result, error) = expression.Children[2].TryEvaluate(state);
            }
            return (result, error);
        }

        private static (object value, string error) Substring(Expression expression, object state)
        {
            object result = null;
            string error;
            dynamic str;
            (str, error) = expression.Children[0].TryEvaluate(state);
            if (error == null)
            {
                if (str is string)
                {
                    dynamic start;
                    var startExpr = expression.Children[1];
                    (start, error) = startExpr.TryEvaluate(state);
                    if (error == null && !(start is int))
                    {
                        error = $"{startExpr} is not an integer.";
                    }
                    else if (start < 0 || start >= str.Length)
                    {
                        error = $"{startExpr}={start} which is out of range for {str}.";
                    }
                    if (error == null)
                    {
                        dynamic length;
                        if (expression.Children.Length == 2)
                        {
                            // Without length, compute to end
                            length = str.Length - start;
                        }
                        else
                        {
                            var lengthExpr = expression.Children[2];
                            (length, error) = lengthExpr.TryEvaluate(state);
                            if (error == null && !(length is int))
                            {
                                error = $"{lengthExpr} is not an integer.";
                            }
                            else if (length < 0 || start + length > str.Length)
                            {
                                error = $"{lengthExpr}={length} which is out of range for {str}.";
                            }
                        }
                        if (error == null)
                        {
                            result = str.Substring(start, length);
                        }
                    }
                }
                else
                {
                    error = $"{expression.Children[0]} is not a string.";
                }
            }
            return (result, error);
        }

        private static (object value, string error) Foreach(Expression expression, object state)
        {
            object result = null;
            string error;

            dynamic collection;
            (collection, error) = expression.Children[0].TryEvaluate(state);
            if (error == null)
            {
                // 2nd parameter has been rewrite to $local.item
                var iteratorName = (string)(expression.Children[1].Children[0] as Constant).Value;

                if (TryParseList(collection, out IList ilist))
                {
                    result = new List<object>();
                    for (var idx = 0; idx < ilist.Count; idx++)
                    {
                        var local = new Dictionary<string, object>
                        {
                            { iteratorName, AccessIndex(ilist, idx).value },
                        };
                        var newScope = new Dictionary<string, object>
                        {
                            { "$global", state },
                            { "$local", local },
                        };

                        (var r, var e) = expression.Children[2].TryEvaluate(newScope);
                        if (e != null)
                        {
                            return (null, e);
                        }

                        ((List<object>)result).Add(r);
                    }
                }
                else
                {
                    error = $"{expression.Children[0]} is not a collection to run foreach";
                }
            }
            return (result, error);
        }

        private static (object value, string error) Where(Expression expression, object state)
        {
            object result = null;
            string error;

            dynamic collection;
            (collection, error) = expression.Children[0].TryEvaluate(state);
            if (error == null)
            {
                // 2nd parameter has been rewrite to $local.item
                var iteratorName = (string)(expression.Children[1].Children[0] as Constant).Value;

                if (TryParseList(collection, out IList ilist))
                {
                    result = new List<object>();
                    for (var idx = 0; idx < ilist.Count; idx++)
                    {
                        var local = new Dictionary<string, object>
                        {
                            { iteratorName, AccessIndex(ilist, idx).value },
                        };
                        var newScope = new Dictionary<string, object>
                        {
                            { "$global", state },
                            { "$local", local },
                        };

                        (var r, var e) = expression.Children[2].TryEvaluate(newScope);
                        if (e != null)
                        {
                            return (null, e);
                        }
                        if ((bool)r)
                        {
                            // add if only if it evaluates to true
                            ((List<object>)result).Add(local[iteratorName]);
                        }
                    }
                }
                else
                {
                    error = $"{expression.Children[0]} is not a collection to run where";
                }
            }
            return (result, error);
        }

        private static void ValidateWhere(Expression expression)
        {
            ValidateForeach(expression);
        }
        private static void ValidateForeach(Expression expression)
        {
            if (expression.Children.Count() != 3)
            {
                throw new Exception($"foreach expect 3 parameters, found {expression.Children.Count()}");
            }

            var second = expression.Children[1];

            if (!(second.Type == ExpressionType.Accessor && second.Children.Count() == 1))
            {
                throw new Exception($"Second parameter of foreach is not an identifier : {second}");
            }

            var iteratorName = second.ToString();

            // rewrite the 2nd, 3rd paramater
            expression.Children[1] = RewriteAccessor(expression.Children[1], iteratorName);
            expression.Children[2] = RewriteAccessor(expression.Children[2], iteratorName);
        }

        private static void ValidateIsMatch(Expression expression)
        {
            ValidateArityAndAnyType(expression, 2, 2, ReturnType.String);

            var second = expression.Children[1];
            if (second.ReturnType == ReturnType.String && second.Type == ExpressionType.Constant)
            {
                CommonRegex.CreateRegex((second as Constant).Value.ToString());
            }
        }

        private static Expression RewriteAccessor(Expression expression, string localVarName)
        {
            if (expression.Type == ExpressionType.Accessor)
            {
                if (expression.Children.Count() == 2)
                {
                    expression.Children[1] = RewriteAccessor(expression.Children[1], localVarName);
                }
                else
                {
                    var str = expression.ToString();
                    var prefix = "$global";
                    if (str == localVarName || str.StartsWith(localVarName + "."))
                    {
                        prefix = "$local";
                    }

                    expression.Children = new Expression[]
                    {
                        expression.Children[0],
                        Expression.MakeExpression(ExpressionType.Accessor, new Constant(prefix)),
                    };
                }

                return expression;
            }
            else
            {
                // rewite children if have any
                for (var idx = 0; idx < expression.Children.Count(); idx++)
                {
                    expression.Children[idx] = RewriteAccessor(expression.Children[idx], localVarName);
                }
                return expression;
            }
        }

        private static (Func<DateTime, DateTime>, string) DateTimeConverter(long interval, string timeUnit, bool isPast = true)
        {
            Func<DateTime, DateTime> converter = (dateTime) => dateTime;
            string error = null;
            var multiFlag = isPast ? -1 : 1;
            switch (timeUnit.ToLower())
            {
                case "second": converter = (dateTime) => dateTime.AddSeconds(multiFlag * interval); break;
                case "minute": converter = (dateTime) => dateTime.AddMinutes(multiFlag * interval); break;
                case "hour": converter = (dateTime) => dateTime.AddHours(multiFlag * interval); break;
                case "day": converter = (dateTime) => dateTime.AddDays(multiFlag * interval); break;
                case "week": converter = (dateTime) => dateTime.AddDays(multiFlag * (interval * 7)); break;
                case "month": converter = (dateTime) => dateTime.AddMonths(multiFlag * (int)interval); break;
                case "year": converter = (dateTime) => dateTime.AddYears(multiFlag * (int)interval); break;
                default: error = $"{timeUnit} is not a valid time unit."; break;
            }
            return (converter, error);
        }

        private static (object, string) ParseTimestamp(string timeStamp, Func<DateTime, object> transform = null)
        {
            object result = null;
            string error = null;
            if (DateTime.TryParse(
                    s: timeStamp,
                    provider: CultureInfo.InvariantCulture,
                    styles: DateTimeStyles.RoundtripKind,
                    result: out var parsed))
            {
                result = transform != null ? transform(parsed) : parsed;
            }
            else
            {
                error = $"Could not parse {timeStamp}";
            }
            return (result, error);
        }

        private static (object, string) ParseISOTimestamp(string timeStamp, Func<DateTime, object> transform = null)
        {
            object result = null;
            string error = null;
            if (DateTime.TryParse(
                    s: timeStamp,
                    provider: CultureInfo.InvariantCulture,
                    styles: DateTimeStyles.RoundtripKind,
                    result: out var parsed))
            {
                if (parsed.ToString(DefaultDateTimeFormat).Equals(timeStamp, StringComparison.InvariantCultureIgnoreCase))
                {
                    result = transform != null ? transform(parsed) : parsed;
                }
                else
                {
                    error = $"{timeStamp} is not standard ISO format.";
                }
            }
            else
            {
                error = $"Could not parse {timeStamp}";
            }
            return (result, error);
        }

        private static (object, string) ConvertTimeZoneFormat(string timezone)
        {
            object convertedTimeZone = null;
            string convertedTimeZoneStr = null;
            string error = null;
            if (RuntimeInformation.IsOSPlatform(OSPlatform.Windows))
            {
                convertedTimeZoneStr = TimeZoneConverter.IanaToWindows(timezone);
            }
            else
            {
                convertedTimeZoneStr = TimeZoneConverter.WindowsToIana(timezone);
            }

            try
            {
                convertedTimeZone = TimeZoneInfo.FindSystemTimeZoneById(convertedTimeZoneStr);
            }
            catch
            {
                error = $"{timezone} is an illegal timezone";
            }

            return (convertedTimeZone, error);
        }

        private static (string, string) ReturnFormatTimeStampStr(DateTime datetime, string format)
        {
            string result = null;
            string error = null;
            try
            {
                result = datetime.ToString(format);
            }
            catch
            {
                error = $"illegal format representation: {format}";
            }

            return (result, error);
        }

        private static (string, string) ConvertFromUTC(string utcTimestamp, string timezone, string format)
        {
            string error = null;
            string result = null;
            var utcDt = DateTime.UtcNow;
            object parsed = null;
            object convertedTimeZone = null;
            (parsed, error) = ParseISOTimestamp(utcTimestamp);
            if (error == null)
            {
                utcDt = ((DateTime)parsed).ToUniversalTime();
            }

            if (error == null)
            {
                (convertedTimeZone, error) = ConvertTimeZoneFormat(timezone);

                if (error == null)
                {
                    var convertedDateTime = TimeZoneInfo.ConvertTimeFromUtc(utcDt, (TimeZoneInfo)convertedTimeZone);
                    (result, error) = ReturnFormatTimeStampStr(convertedDateTime, format);
                }
            }

            return (result, error);
        }

        private static (string, string) ConvertToUTC(string sourceTimestamp, string sourceTimezone, string format)
        {
            string error = null;
            string result = null;
            var srcDt = DateTime.UtcNow;
            object convertedTimeZone = null;
            try
            {
                srcDt = DateTime.Parse(sourceTimestamp);
            }
            catch
            {
                error = $"illegal timestamp representation {sourceTimestamp}";
            }

            if (error == null)
            {
                (convertedTimeZone, error) = ConvertTimeZoneFormat(sourceTimezone);
                if (error == null)
                {
                    var convertedDateTime = TimeZoneInfo.ConvertTimeToUtc(srcDt, (TimeZoneInfo)convertedTimeZone);
                    (result, error) = ReturnFormatTimeStampStr(convertedDateTime, format);
                }
            }

            return (result, error);
        }

        private static (string, string) AddToTime(string timestamp, int interval, string timeUnit, string format)
        {
            string result = null;
            string error = null;
            object parsed = null;
            (parsed, error) = ParseISOTimestamp(timestamp);
            if (error == null)
            {
                var ts = (DateTime)parsed;
                Func<DateTime, DateTime> converter;
                (converter, error) = DateTimeConverter(interval, timeUnit, false);
                if (error == null)
                {
                    var addedTimeStamp = converter(ts);
                    (result, error) = ReturnFormatTimeStampStr(addedTimeStamp, format);
                }
            }

            return (result, error);
        }

        private static (object, string) StartOfDay(string timestamp, string format)
        {
            string result = null;
            string error = null;
            object parsed = null;
            (parsed, error) = ParseISOTimestamp(timestamp);

            if (error == null)
            {
                var ts = (DateTime)parsed;
                var startOfDay = ts.Date;
                (result, error) = ReturnFormatTimeStampStr(startOfDay, format);
            }

            return (result, error);
        }

        private static (object, string) StartOfHour(string timestamp, string format)
        {
            string result = null;
            string error = null;
            object parsed = null;
            (parsed, error) = ParseISOTimestamp(timestamp);

            if (error == null)
            {
                var ts = (DateTime)parsed;
                var startOfDay = ts.Date;
                var hours = ts.Hour;
                var startOfHour = startOfDay.AddHours(hours);
                (result, error) = ReturnFormatTimeStampStr(startOfHour, format);
            }

            return (result, error);
        }

        private static (object, string) StartOfMonth(string timestamp, string format)
        {
            string result = null;
            object parsed = null;
            string error = null;
            (parsed, error) = ParseISOTimestamp(timestamp);

            if (error == null)
            {
                var ts = (DateTime)parsed;
                var startOfDay = ts.Date;
                var days = ts.Day;
                var startOfMonth = startOfDay.AddDays(1 - days);
                (result, error) = ReturnFormatTimeStampStr(startOfMonth, format);
            }

            return (result, error);
        }

        private static (object, string) Ticks(string timestamp)
        {
            object result = null;
            object parsed = null;
            string error = null;
            (parsed, error) = ParseISOTimestamp(timestamp);

            if (error == null)
            {
                var ts = (DateTime)parsed;
                result = ts.Ticks;
            }

            return (result, error);
        }

        // URI Parsing Functions
        private static (object, string) ParseUri(string uri)
        {
            object result = null;
            string error = null;
            try
            {
                result = new Uri(uri);
            }
            catch
            {
                error = $"{uri} is an illegal URI string";
            }

            return (result, error);
        }

        private static (object, string) UriHost(string uri)
        {
            object result = null;
            string error = null;
            object parsed = null;
            (parsed, error) = ParseUri(uri);

            if (error == null)
            {
                try
                {
                    var uriBase = (Uri)parsed;
                    var host = uriBase.Host;
                    result = host.ToString();
                }
                catch
                {
                    error = "invalid operation, input uri should be an absolute URI";
                }
            }

            return (result, error);
        }

        private static (object, string) UriPath(string uri)
        {
            object result = null;
            string error = null;
            object parsed = null;
            (parsed, error) = ParseUri(uri);

            if (error == null)
            {
                try
                {
                    var uriBase = (Uri)parsed;
                    result = uriBase.AbsolutePath.ToString();
                }
                catch
                {
                    error = "invalid operation, input uri should be an absolute URI";
                }
            }

            return (result, error);
        }

        private static (object, string) UriPathAndQuery(string uri)
        {
            object result = null;
            string error = null;
            dynamic uriBase = null;
            try
            {
                uriBase = new Uri(uri);
            }
            catch
            {
                error = "illegal URI string";
            }

            if (error == null)
            {
                try
                {
                    var pathAndQuery = uriBase.PathAndQuery;
                    result = pathAndQuery.ToString();
                }
                catch
                {
                    error = "invalid operation, input uri should be an absolute URI";
                }
            }

            return (result, error);
        }

        private static (object, string) UriPort(string uri)
        {
            object result = null;
            string error = null;
            object parsed = null;
            (parsed, error) = ParseUri(uri);
            if (error == null)
            {
                try
                {
                    var uriBase = (Uri)parsed;
                    var port = uriBase.Port;
                    result = (int)port;
                }
                catch
                {
                    error = "invalid operation, input uri should be an absolute URI";
                }
            }

            return (result, error);
        }

        private static (object, string) UriQuery(string uri)
        {
            object result = null;
            string error = null;
            object parsed = null;
            (parsed, error) = ParseUri(uri);
            if (error == null)
            {
                try
                {
                    var uriBase = (Uri)parsed;
                    var query = uriBase.Query;
                    result = query.ToString();
                }
                catch
                {
                    error = "invalid operation, input uri should be an absolute URI";
                }
            }

            return (result, error);
        }

        private static (object, string) UriScheme(string uri)
        {
            object result = null;
            string error = null;
            object parsed = null;
            (parsed, error) = ParseUri(uri);

            if (error == null)
            {
                try
                {
                    var uriBase = (Uri)parsed;
                    var scheme = uriBase.Scheme;
                    result = scheme.ToString();
                }
                catch
                {
                    error = "invalid operation, input uri should be an absolute URI";
                }
            }

            return (result, error);
        }

        private static string AddOrdinal(int num)
        {
            var hasResult = false;
            var ordinalResult = num.ToString();
            if (num > 0)
            {
                switch (num % 100)
                {
                    case 11:
                    case 12:
                    case 13:
                        ordinalResult += "th";
                        hasResult = true;
                        break;
                }

                if (!hasResult)
                {
                    switch (num % 10)
                    {
                        case 1:
                            ordinalResult += "st";
                            break;
                        case 2:
                            ordinalResult += "nd";
                            break;
                        case 3:
                            ordinalResult += "rd";
                            break;
                        default:
                            ordinalResult += "th";
                            break;
                    }
                }
            }

            return ordinalResult;
        }

        // object manipulation
        private static object Coalesce(object[] objectList)
        {
            foreach (var obj in objectList)
            {
                if (obj != null)
                {
                    return obj;
                }
            }

            return null;
        }

        private static (object, string) XPath(object xmlObj, object xpath)
        {
            object value = null;
            object result = null;
            string error = null;
            var doc = new XmlDocument();
            try
            {
                doc.LoadXml(xmlObj.ToString());
            }
            catch
            {
                error = "not valid xml input";
            }

            if (error == null)
            {
                var nav = doc.CreateNavigator();
                var strExpr = xpath.ToString();
                var nodeList = new List<string>();
                try
                {
                    value = nav.Evaluate(strExpr);
                    if (value is IEnumerable)
                    {
                        var iterNodes = nav.Select(strExpr);
                        while (iterNodes.MoveNext())
                        {
                            var nodeType = (System.Xml.XmlNodeType)iterNodes.Current.NodeType;
                            var name = iterNodes.Current.Name;
                            var nameSpaceURI = iterNodes.Current.NamespaceURI.ToString();
                            XmlNode node = doc.CreateNode(nodeType, name, nameSpaceURI);
                            node.InnerText = iterNodes.Current.Value;
                            nodeList.Add(node.OuterXml.ToString());
                        }

                        if (nodeList.Count == 0)
                        {
                            error = "there is no matched nodes in the xml";
                        }
                    }
                }
                catch
                {
                    error = $"cannot evaluate the xpath query expression: {xpath.ToString()}";
                }

                if (error == null)
                {
                    if (nodeList.Count >= 1)
                    {
                        result = nodeList.ToArray();
                    }
                    else
                    {
                        result = value;
                    }
                }
            }

            return (result, error);
        }

        // conversion functions
        private static string ToBinary(string strToConvert)
        {
            var result = string.Empty;
            foreach (var element in strToConvert.ToCharArray())
            {
                result += Convert.ToString(element, 2).PadLeft(8, '0');
            }

            return result;
        }

        private static (object, string) ToXml(object contentToConvert)
        {
            string error = null;
            XDocument xml = null;
            string result = null;
            try
            {
                if (contentToConvert is string str)
                {
                    xml = XDocument.Load(JsonReaderWriterFactory.CreateJsonReader(Encoding.ASCII.GetBytes(str), new XmlDictionaryReaderQuotas()));
                }
                else
                {
                    xml = XDocument.Load(JsonReaderWriterFactory.CreateJsonReader(Encoding.ASCII.GetBytes(contentToConvert.ToString()), new XmlDictionaryReaderQuotas()));
                }

                result = xml.ToString().TrimStart('{').TrimEnd('}');
            }
            catch
            {
                error = "Invalid json";
            }

            return (result, error);
        }

        // collection functions
        private static (object value, string error) Skip(Expression expression, object state)
        {
            object result = null;
            string error;
            object arr;
            (arr, error) = expression.Children[0].TryEvaluate(state);

            if (error == null)
            {
                if (TryParseList(arr, out var list))
                {
                    object start;
                    var startInt = 0;
                    var startExpr = expression.Children[1];
                    (start, error) = startExpr.TryEvaluate(state);
                    if (error == null)
                    {
                        if (start == null || !start.IsInteger())
                        {
                            error = $"{startExpr} is not an integer.";
                        }
                        else
                        {
                            startInt = (int)start;
                            if (startInt < 0 || startInt >= list.Count)
                            {
                                error = $"{startExpr}={start} which is out of range for {arr}";
                            }
                        }

                        if (error == null)
                        {
                            result = list.OfType<object>().Skip(startInt).ToList();
                        }
                    }
                }
                else
                {
                    error = $"{expression.Children[0]} is not array.";
                }
            }

            return (result, error);
        }

        private static (object, string) Take(Expression expression, object state)
        {
            object result = null;
            string error;
            object arr;
            (arr, error) = expression.Children[0].TryEvaluate(state);
            if (error == null)
            {
                var arrIsList = TryParseList(arr, out var list);
                var arrIsStr = arr.GetType() == typeof(string);
                if (arrIsList || arrIsStr)
                {
                    object countObj;
                    var countExpr = expression.Children[1];
                    (countObj, error) = countExpr.TryEvaluate(state);
                    if (error == null)
                    {
                        if (countObj == null || !countObj.IsInteger())
                        {
                            error = $"{countExpr} is not an integer.";
                        }
                        else
                        {
                            var count = (int)countObj;
                            if (arrIsList)
                            {
                                if (count < 0 || count >= list.Count)
                                {
                                    error = $"{countExpr}={count} which is out of range for {arr}";
                                }
                                else
                                {
                                    result = list.OfType<object>().Take(count).ToList();
                                }
                            }
                            else
                            {
                                if (count < 0 || count > list.Count)
                                {
                                    error = $"{countExpr}={count} which is out of range for {arr}";
                                }
                                else
                                {
                                    result = arr.ToString().Substring(0, count);
                                }
                            }
                        }
                    }
                }
                else
                {
                    error = $"{expression.Children[0]} is not array or string.";
                }
            }

            return (result, error);
        }

        private static (object, string) SubArray(Expression expression, object state)
        {
            object result = null;
            string error;
            object arr;
            (arr, error) = expression.Children[0].TryEvaluate(state);

            if (error == null)
            {
                if (TryParseList(arr, out var list))
                {
                    var startExpr = expression.Children[1];
                    object startObj;
                    (startObj, error) = startExpr.TryEvaluate(state);
                    var start = 0;
                    if (error == null)
                    {
                        if (startObj == null || !startObj.IsInteger())
                        {
                            error = $"{startExpr} is not an integer.";
                        }
                        else
                        {
                            start = (int)startObj;
                        }

                        if (error == null && (start < 0 || start > list.Count))
                        {
                            error = $"{startExpr}={start} which is out of range for {arr}";
                        }

                        if (error == null)
                        {
                            var end = 0;
                            if (expression.Children.Length == 2)
                            {
                                end = list.Count;
                            }
                            else
                            {
                                var endExpr = expression.Children[2];
                                object endObj;
                                (endObj, error) = endExpr.TryEvaluate(state);
                                if (error == null)
                                {
                                    if (endObj == null || !endObj.IsInteger())
                                    {
                                        error = $"{endExpr} is not an integer.";
                                    }
                                    else
                                    {
                                        end = (int)endObj;
                                    }
                                    if (error == null && (end < 0 || end > list.Count))
                                    {
                                        error = $"{endExpr}={end} which is out of range for {arr}";
                                    }
                                }
                            }

                            if (error == null)
                            {
                                result = list.OfType<object>().Skip(start).Take(end - start).ToList();
                            }
                        }
                    }
                }
                else
                {
                    error = $"{expression.Children[0]} is not array or string.";
                }
            }

            return (result, error);
        }

        private static bool IsSameDay(DateTime date1, DateTime date2) => date1.Year == date2.Year && date1.Month == date2.Month && date1.Day == date2.Day;

        private static Dictionary<string, ExpressionEvaluator> BuildFunctionLookup()
        {
            var functions = new List<ExpressionEvaluator>
            {
                // Math
                new ExpressionEvaluator(ExpressionType.Element, ExtractElement, ReturnType.Object, ValidateBinary),
                MultivariateNumeric(ExpressionType.Add, args => args[0] + args[1]),
                MultivariateNumeric(ExpressionType.Subtract, args => args[0] - args[1]),
                MultivariateNumeric(ExpressionType.Multiply, args => args[0] * args[1]),
                MultivariateNumeric(
                    ExpressionType.Divide,
                    args => args[0] / args[1],
                    (val, expression, pos) =>
                    {
                        var error = VerifyNumber(val, expression, pos);
                        if (error == null && (pos > 0 && Convert.ToSingle(val) == 0.0))
                        {
                            error = $"Cannot divide by 0 from {expression}";
                        }
                        return error;
                    }),
                Numeric(ExpressionType.Min, args => Math.Min(args[0], args[1])),
                Numeric(ExpressionType.Max, args => Math.Max(args[0], args[1])),
                MultivariateNumeric(ExpressionType.Power, args => Math.Pow(args[0], args[1])),
                new ExpressionEvaluator(
                    ExpressionType.Mod,
                    ApplyWithError(
                        args =>
                        {
                            object value = null;
                            string error;
                            if (Convert.ToInt64(args[1]) == 0L)
                            {
                                error = $"Cannot mod by 0";
                            }
                            else
                            {
                                error = null;
                                value = args[0] % args[1];
                            }
                            return (value, error);
                        },
                        VerifyInteger),
                    ReturnType.Number,
                    ValidateBinaryNumber),
                new ExpressionEvaluator(
                    ExpressionType.Average,
                    Apply(
                        args =>
                        {
                            List<object> operands = ResolveListValue(args[0]);
                            return operands.Average(u => Convert.ToSingle(u));
                        },
                        VerifyNumericList),
                    ReturnType.Number,
                    ValidateUnary),
                new ExpressionEvaluator(
                    ExpressionType.Sum,
                    Apply(
                        args =>
                        {
                            List<object> operands = ResolveListValue(args[0]);
                            return operands.All(u => (u is int)) ? operands.Sum(u => (int) u) : operands.Sum(u => Convert.ToSingle(u));
                        },
                        VerifyNumericList),
                    ReturnType.Number,
                    ValidateUnary),
                new ExpressionEvaluator(
                    ExpressionType.Range,
                    BuiltInFunctions.ApplyWithError(
                        args =>
                        {
                            string error = null;
                            IList result = null;
                            var count = (int)args[1];
                            if (count <= 0)
                            {
                                error = $"The second parameter should be more than zero";
                            }
                            else
                            {
                                result = Enumerable.Range((int) args[0], count).ToList();
                            }

                            return (result, error);
                        },
                        BuiltInFunctions.VerifyInteger),
                    ReturnType.Object,
                    BuiltInFunctions.ValidateBinaryNumber),

                // Collection Functions
                new ExpressionEvaluator(
                    ExpressionType.Count,
                    Apply(
                        args =>
                        {
                            object count = null;
                            if (args[0] is string string0)
                            {
                                count = string0.Length;
                            }
                            else if (args[0] is IList list)
                            {
                                count = list.Count;
                            }
                            return count;
                        }, VerifyContainer),
                    ReturnType.Number,
                    ValidateUnary),
                new ExpressionEvaluator(
                    ExpressionType.Union,
                    Apply(
                        args =>
                        {
                        IEnumerable<object> result = args[0];
                        for (var i = 1; i < args.Count; i++)
                        {
                            IEnumerable<object> nextItem = args[i];
                            result = result.Union(nextItem);
                        }
                        return result.ToList();
                        }, VerifyList),
                    ReturnType.Object,
                    ValidateAtLeastOne),
                new ExpressionEvaluator(
                    ExpressionType.Intersection,
                    Apply(
                        args =>
                        {
                        IEnumerable<object> result = args[0];
                        for (var i = 1; i < args.Count; i++)
                        {
                            IEnumerable<object> nextItem = args[i];
                            result = result.Intersect(nextItem);
                        }
                        return result.ToList();
                        }, VerifyList),
                    ReturnType.Object,
                    ValidateAtLeastOne),
                new ExpressionEvaluator(
                    ExpressionType.Skip,
                    BuiltInFunctions.Skip,
                    ReturnType.Object,
                    (expression) => BuiltInFunctions.ValidateOrder(expression, null, ReturnType.Object, ReturnType.Number)),
                new ExpressionEvaluator(
                    ExpressionType.Take,
                    BuiltInFunctions.Take,
                    ReturnType.Object,
                    (expression) => BuiltInFunctions.ValidateOrder(expression, null, ReturnType.Object, ReturnType.Number)),
                new ExpressionEvaluator(
                    ExpressionType.SubArray,
                    BuiltInFunctions.SubArray,
                    ReturnType.Object,
                    (expression) => BuiltInFunctions.ValidateOrder(expression, new[] { ReturnType.Number }, ReturnType.Object, ReturnType.Number)),

                // Booleans
                Comparison(ExpressionType.LessThan, args => args[0] < args[1], ValidateBinaryNumberOrString, VerifyNumberOrString),
                Comparison(ExpressionType.LessThanOrEqual, args => args[0] <= args[1], ValidateBinaryNumberOrString, VerifyNumberOrString),
                Comparison(ExpressionType.Equal, args => args[0] == args[1], ValidateBinary),
                Comparison(ExpressionType.NotEqual, args => args[0] != args[1], ValidateBinary),
                Comparison(ExpressionType.GreaterThan, args => args[0] > args[1], ValidateBinaryNumberOrString, VerifyNumberOrString),
                Comparison(ExpressionType.GreaterThanOrEqual, args => args[0] >= args[1], ValidateBinaryNumberOrString, VerifyNumberOrString),
                Comparison(ExpressionType.Exists, args => args[0] != null, ValidateUnary, VerifyNumberOrString),
                new ExpressionEvaluator(
                    ExpressionType.Contains,
                    (expression, state) =>
                    {
                        var found = false;
                        var (args, error) = EvaluateChildren(expression, state);
                        if (error == null)
                        {
                            if (args[0] is string string0 && args[1] is string string1)
                            {
                                found = string0.Contains(string1);
                            }
                            else if (TryParseList(args[0], out IList ilist))
                            {
                                // list to find a value
                                var operands = ResolveListValue(ilist);
                                found = operands.Contains((object) args[1]);
                            }
                            else if (args[1] is string string2)
                            {
                                object value;
                                (value, error) = AccessProperty((object)args[0], string2);
                                found = error == null && value != null;
                            }
                        }
                        return (found, null);
                    },
                    ReturnType.Boolean,
                    ValidateBinary),
                Comparison(ExpressionType.Empty, args => IsEmpty(args[0]), ValidateUnary, VerifyNumberOrString),
                new ExpressionEvaluator(ExpressionType.And, (expression, state) => And(expression, state), ReturnType.Boolean, ValidateAtLeastOne),
                new ExpressionEvaluator(ExpressionType.Or, (expression, state) => Or(expression, state), ReturnType.Boolean, ValidateAtLeastOne),
                new ExpressionEvaluator(ExpressionType.Not, (expression, state) => Not(expression, state), ReturnType.Boolean, ValidateUnary),

                // String
                new ExpressionEvaluator(
                    ExpressionType.Concat,
                    Apply(
                        args =>
                        {
                            var builder = new StringBuilder();
                            foreach (var arg in args)
                            {
                                builder.Append(arg);
                            }
                            return builder.ToString();
                        }, VerifyString),
                    ReturnType.String,
                    ValidateString),
                new ExpressionEvaluator(ExpressionType.Length, Apply(args => args[0].Length, VerifyString), ReturnType.Number, ValidateUnaryString),
                new ExpressionEvaluator(
                    ExpressionType.Replace,
                    Apply(args => args[0].Replace(args[1], args[2]), VerifyString),
                    ReturnType.String,
                    (expression) => ValidateArityAndAnyType(expression, 3, 3, ReturnType.String)),
                new ExpressionEvaluator(
                    ExpressionType.ReplaceIgnoreCase,
                    Apply(args => Regex.Replace(args[0], args[1], args[2], RegexOptions.IgnoreCase), VerifyString),
                    ReturnType.String,
                    (expression) => ValidateArityAndAnyType(expression, 3, 3, ReturnType.String)),
                new ExpressionEvaluator(
                    ExpressionType.Split,
                    Apply(args => args[0].Split(args[1].ToCharArray()), VerifyString),
                    ReturnType.Object,
                    (expression) => ValidateArityAndAnyType(expression, 2, 2, ReturnType.String)),
                new ExpressionEvaluator(
                    ExpressionType.Substring,
                    Substring,
                    ReturnType.String,
                    (expression) => ValidateOrder(expression, new[] { ReturnType.Number }, ReturnType.String, ReturnType.Number)),
                StringTransform(ExpressionType.ToLower, args => args[0].ToLower()),
                StringTransform(ExpressionType.ToUpper, args => args[0].ToUpper()),
                StringTransform(ExpressionType.Trim, args => args[0].Trim()),
                new ExpressionEvaluator(
                    ExpressionType.StartsWith,
                    Apply(args => args[0].StartsWith(args[1]), VerifyString),
                    ReturnType.Boolean,
                    (expression) => ValidateArityAndAnyType(expression, 2, 2, ReturnType.String)),
                new ExpressionEvaluator(
                    ExpressionType.EndsWith,
                    Apply(args => args[0].EndsWith(args[1]), VerifyString),
                    ReturnType.Boolean,
                    (expression) => ValidateArityAndAnyType(expression, 2, 2, ReturnType.String)),
                new ExpressionEvaluator(
                    ExpressionType.CountWord,
                    Apply(args => Regex.Split(args[0].Trim(), @"\s{1,}").Length, VerifyString),
                    ReturnType.Number,
                    ValidateUnaryString),
                new ExpressionEvaluator(
                    ExpressionType.AddOrdinal,
                    Apply(args => AddOrdinal(args[0]), VerifyInteger),
                    ReturnType.Number,
                    (expression) => ValidateArityAndAnyType(expression, 1, 1, ReturnType.Number)),
                new ExpressionEvaluator(
                    ExpressionType.Join,
                    (expression, state) =>
                    {
                        object result = null;
                        var (args, error) = EvaluateChildren(expression, state);
                        if (error == null)
                        {
                            if (!TryParseList(args[0], out IList list))
                            {
                                error = $"{expression.Children[0]} evaluates to {args[0]} which is not a list.";
                            }
                            else
                            {
                                result = string.Join(args[1], list.OfType<object>().Select(x => x.ToString()));
                            }
                        }
                        return (result, error);
                    },
                    ReturnType.String,
                    expr => ValidateOrder(expr, null, ReturnType.Object, ReturnType.String)),
                new ExpressionEvaluator(
                    ExpressionType.NewGuid,
                    BuiltInFunctions.Apply(args => Guid.NewGuid().ToString()),
                    ReturnType.String,
                    (exprssion) => BuiltInFunctions.ValidateArityAndAnyType(exprssion, 0, 0)),
                new ExpressionEvaluator(
                    ExpressionType.IndexOf,
                    Apply(args => args[0].IndexOf(args[1]), VerifyString),
                    ReturnType.Number,
                    (expression) => ValidateArityAndAnyType(expression, 2, 2, ReturnType.String)),
                new ExpressionEvaluator(
                    ExpressionType.LastIndexOf,
                    Apply(args => args[0].LastIndexOf(args[1]), VerifyString),
                    ReturnType.Number,
                    (expression) => ValidateArityAndAnyType(expression, 2, 2, ReturnType.String)),

                // Date and time
                TimeTransform(ExpressionType.AddDays, (ts, add) => ts.AddDays(add)),
                TimeTransform(ExpressionType.AddHours, (ts, add) => ts.AddHours(add)),
                TimeTransform(ExpressionType.AddMinutes, (ts, add) => ts.AddMinutes(add)),
                TimeTransform(ExpressionType.AddSeconds, (ts, add) => ts.AddSeconds(add)),
                new ExpressionEvaluator(
                    ExpressionType.DayOfMonth,
                    ApplyWithError(args => ParseISOTimestamp((string) args[0], dt => dt.Day), VerifyString),
                    ReturnType.Number,
                    ValidateUnaryString),
                new ExpressionEvaluator(
                    ExpressionType.DayOfWeek,
                    ApplyWithError(args => ParseISOTimestamp((string) args[0], dt => (int) dt.DayOfWeek), VerifyString),
                    ReturnType.Number,
                    ValidateUnaryString),
                new ExpressionEvaluator(
                    ExpressionType.DayOfYear,
                    ApplyWithError(args => ParseISOTimestamp((string) args[0], dt => dt.DayOfYear), VerifyString),
                    ReturnType.Number,
                    ValidateUnaryString),
                new ExpressionEvaluator(
                    ExpressionType.Month,
                    ApplyWithError(args => ParseISOTimestamp((string) args[0], dt => dt.Month), VerifyString),
                    ReturnType.Number,
                    ValidateUnaryString),
                new ExpressionEvaluator(
                    ExpressionType.Date,
                    ApplyWithError(args => ParseISOTimestamp((string) args[0], dt => dt.Date.ToString("M/dd/yyyy")), VerifyString),
                    ReturnType.String,
                    ValidateUnaryString),
                new ExpressionEvaluator(
                    ExpressionType.Year,
                    ApplyWithError(args => ParseISOTimestamp((string) args[0], dt => dt.Year), VerifyString),
                    ReturnType.Number,
                    ValidateUnaryString),
                new ExpressionEvaluator(
                    ExpressionType.UtcNow,
                    Apply(args => DateTime.UtcNow.ToString(args.Count() == 1 ? args[0] : DefaultDateTimeFormat), VerifyString),
                    ReturnType.String),
                new ExpressionEvaluator(
                    ExpressionType.FormatDateTime,
                    ApplyWithError(
                        args =>
                        {
                            object result = null;
                            string error = null;
                            double unixTimestamp;
                            dynamic timestamp = args[0];
                            if (Extensions.IsNumber(timestamp))
                            {
                                if (double.TryParse(args[0].ToString(), out unixTimestamp))
                                {
                                    var dateTime = new DateTime(1970, 1, 1, 0, 0, 0, 0, DateTimeKind.Utc);
                                    timestamp = dateTime.AddSeconds(unixTimestamp);
                                }
                            }

                            (result, error) = ParseTimestamp((string) timestamp.ToString(), dt => dt.ToString(args.Count() == 2 ? args[1] : DefaultDateTimeFormat));

                            return (result, error);
                        }),
                    ReturnType.String,
                    (expr) => ValidateOrder(expr, new[] { ReturnType.String }, ReturnType.Object)),
                new ExpressionEvaluator(
                    ExpressionType.SubtractFromTime,
                    (expr, state) =>
                    {
                        object value = null;
                        string error = null;
                        IReadOnlyList<dynamic> args;
                        (args, error) = EvaluateChildren(expr, state);
                        if (error == null)
                        {
                            if (args[0] is string string0 && args[1] is int int1 && args[2] is string string2)
                            {
                                var format = (args.Count() == 4) ? (string)args[3] : DefaultDateTimeFormat;
                                Func<DateTime, DateTime> timeConverter;
                                (timeConverter, error) = DateTimeConverter(int1, string2);
                                if (error == null)
                                {
                                    (value, error) = ParseISOTimestamp(string0, dt => timeConverter(dt).ToString(format));
                                }
                            }
                            else
                            {
                                error = $"{expr} can't evaluate.";
                            }
                        }
                        return (value, error);
                    },
                    ReturnType.String,
                    (expr) => ValidateOrder(expr, new[] { ReturnType.String }, ReturnType.String, ReturnType.Number, ReturnType.String)),
                new ExpressionEvaluator(
                    ExpressionType.DateReadBack,
                    ApplyWithError(
                        args =>
                        {
                            object result = null;
                            string error;
                            (result, error) = ParseISOTimestamp((string) args[0]);
                            if (error == null)
                            {
                                var timestamp1 = (DateTime) result;
                                (result, error) = ParseISOTimestamp((string) args[1]);
                                if (error == null)
                                {
                                    var timestamp2 = (DateTime) result;
                                    var timex = new TimexProperty(timestamp2.ToString("yyyy-MM-dd"));
                                    result = TimexRelativeConvert.ConvertTimexToStringRelative(timex, timestamp1);
                                }
                            }
                            return (result, error);
                        },
                        VerifyString),
                    ReturnType.String,
                    expr => ValidateOrder(expr, null, ReturnType.String, ReturnType.String)),
                new ExpressionEvaluator(
                    ExpressionType.GetTimeOfDay,
                    ApplyWithError(
                        args =>
                        {
                            object value = null;
                            string error = null;
                            (value, error) = ParseISOTimestamp((string) args[0]);
                            if (error == null)
                            {
                                var timestamp = (DateTime) value;
                                if (timestamp.Hour == 0 && timestamp.Minute == 0)
                                {
                                    value = "midnight";
                                }
                                else if (timestamp.Hour >= 0 && timestamp.Hour < 12)
                                {
                                    value = "morning";
                                }
                                else if (timestamp.Hour == 12 && timestamp.Minute == 0)
                                {
                                    value = "noon";
                                }
                                else if (timestamp.Hour < 18)
                                {
                                    value = "afternoon";
                                }
                                else if (timestamp.Hour < 22 || (timestamp.Hour == 22 && timestamp.Minute == 0))
                                {
                                    value = "evening";
                                }
                                else
                                {
                                    value = "night";
                                }
                            }
                            return (value, error);
                        },
                        VerifyString),
                    ReturnType.String,
                    expr => ValidateOrder(expr, null, ReturnType.String)),
                new ExpressionEvaluator(
                    ExpressionType.GetFutureTime,
                    (expr, state) =>
                    {
                        object value = null;
                        string error = null;
                        IReadOnlyList<dynamic> args;
                        (args, error) = EvaluateChildren(expr, state);
                        if (error == null)
                        {
                            if (args[0] is int int1 && args[1] is string string1)
                            {
                                var format = (args.Count() == 3) ? (string)args[2] : DefaultDateTimeFormat;
                                Func<DateTime, DateTime> timeConverter;
                                (timeConverter, error) = DateTimeConverter(int1, string1, false);
                                if (error == null)
                                {
                                    value = timeConverter(DateTime.Now).ToString(format);
                                }
                            }
                            else
                            {
                                error = $"{expr} can't evaluate.";
                            }
                        }
                        return (value, error);
                    },
                    ReturnType.String,
                    (expr) => ValidateOrder(expr, new[] { ReturnType.String }, ReturnType.Number, ReturnType.String)),
                new ExpressionEvaluator(
                    ExpressionType.GetPastTime,
                    (expr, state) =>
                    {
                        object value = null;
                        string error = null;
                        IReadOnlyList<dynamic> args;
                        (args, error) = EvaluateChildren(expr, state);
                        if (error == null)
                        {
                            if (args[0] is int int1 && args[1] is string string1)
                            {
                                var format = (args.Count() == 3) ? (string)args[2] : DefaultDateTimeFormat;
                                Func<DateTime, DateTime> timeConverter;
                                (timeConverter, error) = DateTimeConverter(int1, string1);
                                if (error == null)
                                {
                                    value = timeConverter(DateTime.Now).ToString(format);
                                }
                            }
                            else
                            {
                                error = $"{expr} can't evaluate.";
                            }
                        }
                        return (value, error);
                    },
                    ReturnType.String,
                    (expr) => ValidateOrder(expr, new[] { ReturnType.String }, ReturnType.Number, ReturnType.String)),
                new ExpressionEvaluator(
                    ExpressionType.ConvertFromUTC,
                    (expr, state) =>
                    {
                        object value = null;
                        string error = null;
                        IReadOnlyList<dynamic> args;
                        (args, error) = EvaluateChildren(expr, state);
                        if (error == null)
                        {
                            var format = (args.Count() == 3)? (string)args[2] : DefaultDateTimeFormat;
                            if (args[0] is string timestamp && args[1] is string targetTimeZone)
                            {
                                (value, error) = BuiltInFunctions.ConvertFromUTC(timestamp, targetTimeZone, format);
                            }
                            else
                            {
                                error = $"{expr} can't evaluate.";
                            }
                        }

                        return (value, error);
                    },
                    ReturnType.String,
                    expr => ValidateArityAndAnyType(expr, 2, 3, ReturnType.String)),
                new ExpressionEvaluator(
                    ExpressionType.ConvertToUTC,
                    (expr, state) =>
                    {
                        object value = null;
                        string error = null;
                        IReadOnlyList<dynamic> args;
                        (args, error) = EvaluateChildren(expr, state);
                        if (error == null)
                        {
                            var format = (args.Count() == 3)? (string)args[2] : DefaultDateTimeFormat;
                            if (args[0] is string timestamp && args[1] is string sourceTimeZone)
                            {
                                (value, error) = BuiltInFunctions.ConvertToUTC(timestamp, sourceTimeZone, format);
                            }
                            else
                            {
                                error = $"{expr} can't evaluate.";
                            }
                        }

                        return (value, error);
                    },
                    ReturnType.String,
                    expr => ValidateArityAndAnyType(expr, 2, 3, ReturnType.String)),
                new ExpressionEvaluator(
                    ExpressionType.AddToTime,
                    (expr, state) =>
                    {
                        object value = null;
                        string error = null;
                        IReadOnlyList<dynamic> args;
                        (args, error) = EvaluateChildren(expr, state);
                        if (error == null)
                        {
                            var format = (args.Count() == 4)? (string)args[3] : DefaultDateTimeFormat;
                            if (args[0] is string timestamp && args[1] is int interval && args[2] is string timeUnit)
                            {
                                (value, error) = AddToTime(timestamp, interval, timeUnit, format);
                            }
                            else
                            {
                                error = $"{expr} can't evaluate.";
                            }

                        }

                        return (value, error);
                    },
                    ReturnType.String,
                    expr => ValidateOrder(expr, new[] { ReturnType.String }, ReturnType.String, ReturnType.Number, ReturnType.String)),
                new ExpressionEvaluator(
                    ExpressionType.StartOfDay,
                    (expr, state) =>
                    {
                        object value = null;
                        string error = null;
                        IReadOnlyList<dynamic> args;
                        (args, error) = EvaluateChildren(expr, state);
                        if (error == null)
                        {
                            var format = (args.Count() == 2)? (string)args[1] : DefaultDateTimeFormat;
                            if (args[0] is string timestamp)
                            {
                                (value, error) = StartOfDay(timestamp, format);
                            }
                            else
                            {
                                error = $"{expr} can't evaluate.";
                            }
                        }

                        return (value, error);
                    },
                    ReturnType.String,
                    expr => ValidateArityAndAnyType(expr, 1, 2, ReturnType.String)),
                new ExpressionEvaluator(
                    ExpressionType.StartOfHour,
                    (expr, state) =>
                    {
                        object value = null;
                        string error = null;
                        IReadOnlyList<dynamic> args;
                        (args, error) = EvaluateChildren(expr, state);
                        if (error == null)
                        {
                            var format = (args.Count() == 2)? (string)args[1] : DefaultDateTimeFormat;
                            if (args[0] is string timestamp )
                            {
                                (value, error) = StartOfHour(timestamp, format);
                            }
                            else
                            {
                                error = $"{expr} can't evaluate.";
                            }
                        }

                        return (value, error);
                    },
                    ReturnType.String,
                    expr => ValidateArityAndAnyType(expr, 1, 2, ReturnType.String)),
                new ExpressionEvaluator(
                    ExpressionType.StartOfMonth,
                    (expr, state) =>
                    {
                        object value = null;
                        string error = null;
                        IReadOnlyList<dynamic> args;
                        (args, error) = EvaluateChildren(expr, state);
                        if (error == null)
                        {
                            var format = (args.Count() == 2)? (string)args[1] : DefaultDateTimeFormat;
                            if (args[0] is string timestamp )
                            {
                                (value, error) = StartOfMonth(timestamp, format);
                            }
                            else
                            {
                                error = $"{expr} can't evaluate.";
                            }
                        }

                        return (value, error);
                    },
                    ReturnType.String,
                    expr => ValidateArityAndAnyType(expr, 1, 2, ReturnType.String)),
                new ExpressionEvaluator(
                    ExpressionType.Ticks,
                    (expr, state) =>
                    {
                        object value = null;
                        string error = null;
                        IReadOnlyList<dynamic> args;
                        (args, error) = EvaluateChildren(expr, state);
                        if (error == null)
                        {
                            if (args[0] is string ts )
                            {
                                (value, error) = Ticks(ts);
                            }
                            else
                            {
                                error = $"{expr} can't evaluate.";
                            }
                        }

                        return (value, error);
                    },
                    ReturnType.Number,
                    expr => ValidateArityAndAnyType(expr, 1, 1, ReturnType.String)),

                // URI Parsing
                new ExpressionEvaluator(
                    ExpressionType.UriHost,
                    (expr, state) =>
                    {
                        object value = null;
                        string error = null;
                        IReadOnlyList<dynamic> args;
                        (args, error) = EvaluateChildren(expr, state);
                        if (error == null)
                        {
                            if (args[0] is string uri )
                            {
                                (value, error) = UriHost(uri);
                            }
                            else
                            {
                                error = $"{expr} can't evaluate.";
                            }
                        }

                        return (value, error);
                    },
                    ReturnType.String,
                    ValidateUnary),
                new ExpressionEvaluator(
                    ExpressionType.UriPath,
                    (expr, state) =>
                    {
                        object value = null;
                        string error = null;
                        IReadOnlyList<dynamic> args;
                        (args, error) = EvaluateChildren(expr, state);
                        if (error == null)
                        {
                            if (args[0] is string uri )
                            {
                                (value, error) = UriPath(uri);
                            }
                            else
                            {
                                error = $"{expr} can't evaluate.";
                            }
                        }

                        return (value, error);
                    },
                    ReturnType.String,
                    ValidateUnary),
                new ExpressionEvaluator(
                    ExpressionType.UriPathAndQuery,
                    (expr, state) =>
                    {
                        object value = null;
                        string error = null;
                        IReadOnlyList<dynamic> args;
                        (args, error) = EvaluateChildren(expr, state);
                        if (error == null)
                        {
                            if (args[0] is string uri )
                            {
                                (value, error) = UriPathAndQuery(uri);
                            }
                            else
                            {
                                error = $"{expr} can't evaluate.";
                            }
                        }

                        return (value, error);
                    },
                    ReturnType.String,
                    ValidateUnary),
                new ExpressionEvaluator(
                    ExpressionType.UriPort,
                    (expr, state) =>
                    {
                        object value = null;
                        string error = null;
                        IReadOnlyList<dynamic> args;
                        (args, error) = EvaluateChildren(expr, state);
                        if (error == null)
                        {
                            if (args[0] is string uri )
                            {
                                (value, error) = UriPort(uri);
                            }
                            else
                            {
                                error = $"{expr} can't evaluate.";
                            }
                        }

                        return (value, error);
                    },
                    ReturnType.Number,
                    ValidateUnary),
                new ExpressionEvaluator(
                    ExpressionType.UriQuery,
                    (expr, state) =>
                    {
                        object value = null;
                        string error = null;
                        IReadOnlyList<dynamic> args;
                        (args, error) = EvaluateChildren(expr, state);
                        if (error == null)
                        {
                            if (args[0] is string uri )
                            {
                                (value, error) = UriQuery(uri);
                            }
                            else
                            {
                                error = $"{expr} can't evaluate.";
                            }
                        }

                        return (value, error);
                    },
                    ReturnType.String,
                    ValidateUnary),
                new ExpressionEvaluator(
                    ExpressionType.UriScheme,
                    (expr, state) =>
                    {
                        object value = null;
                        string error = null;
                        IReadOnlyList<dynamic> args;
                        (args, error) = EvaluateChildren(expr, state);
                        if (error == null)
                        {

                                if (args[0] is string uri )
                                {
                                    (value, error) = UriScheme(uri);
                                }
                                else
                                {
                                    error = $"{expr} can't evaluate.";
                                }
                        }

                        return (value, error);
                    },
                    ReturnType.String,
                    ValidateUnary),

                // Conversions
                new ExpressionEvaluator(ExpressionType.Float, Apply(args => (float) Convert.ToDouble(args[0])), ReturnType.Number, ValidateUnary),
                new ExpressionEvaluator(ExpressionType.Int, Apply(args => (int) Convert.ToInt64(args[0])), ReturnType.Number, ValidateUnary),
                new ExpressionEvaluator(ExpressionType.Array, Apply(args => new[] { args[0] }, VerifyString), ReturnType.Object, ValidateUnary),
                new ExpressionEvaluator(ExpressionType.Binary, Apply(args => BuiltInFunctions.ToBinary(args[0]), VerifyString), ReturnType.String, ValidateUnary),
                new ExpressionEvaluator(ExpressionType.Base64, Apply(args => Convert.ToBase64String(System.Text.Encoding.UTF8.GetBytes(args[0])), VerifyString), ReturnType.String, ValidateUnary),
                new ExpressionEvaluator(ExpressionType.Base64ToBinary, Apply(args => BuiltInFunctions.ToBinary(args[0]), VerifyString), ReturnType.String, ValidateUnary),
                new ExpressionEvaluator(ExpressionType.Base64ToString, Apply(args => System.Text.Encoding.UTF8.GetString(Convert.FromBase64String(args[0])), VerifyString), ReturnType.String, ValidateUnary),
                new ExpressionEvaluator(ExpressionType.UriComponent, Apply(args => Uri.EscapeDataString(args[0]), VerifyString), ReturnType.String, ValidateUnary),
                new ExpressionEvaluator(ExpressionType.DataUri, Apply(args => "data:text/plain;charset=utf-8;base64," + Convert.ToBase64String(System.Text.Encoding.UTF8.GetBytes(args[0])), VerifyString), ReturnType.String, BuiltInFunctions.ValidateUnary),
                new ExpressionEvaluator(ExpressionType.DataUriToBinary, Apply(args => BuiltInFunctions.ToBinary(args[0]), VerifyString), ReturnType.String, ValidateUnary),
                new ExpressionEvaluator(ExpressionType.DataUriToString, Apply(args => System.Text.Encoding.UTF8.GetString(Convert.FromBase64String(args[0].Substring(args[0].IndexOf(",")+1))), VerifyString), ReturnType.String, ValidateUnary),
                new ExpressionEvaluator(ExpressionType.UriComponentToString, Apply(args => Uri.UnescapeDataString(args[0]), VerifyString), ReturnType.String, ValidateUnary),

                // TODO: Is this really the best way?
                new ExpressionEvaluator(ExpressionType.String, Apply(args => JsonConvert.SerializeObject(args[0]).TrimStart('"').TrimEnd('"')), ReturnType.String, ValidateUnary),
                Comparison(ExpressionType.Bool, args => IsLogicTrue(args[0]), ValidateUnary),
                new ExpressionEvaluator(ExpressionType.Xml, ApplyWithError(args => BuiltInFunctions.ToXml(args[0])), ReturnType.String, BuiltInFunctions.ValidateUnary),

                // Misc
                new ExpressionEvaluator(ExpressionType.Accessor, Accessor, ReturnType.Object, ValidateAccessor),
                new ExpressionEvaluator(ExpressionType.GetProperty, GetProperty, ReturnType.Object, (expr) => ValidateOrder(expr, null, ReturnType.Object, ReturnType.String)),
                new ExpressionEvaluator(ExpressionType.If, (expression, state) => If(expression, state), ReturnType.Object, (expression) => ValidateArityAndAnyType(expression, 3, 3)),
                new ExpressionEvaluator(
                    ExpressionType.Rand,
                    ApplyWithError(
                        args =>
                        {
                            object value = null;
                            string error = null;
                            var min = (int) args[0];
                            var max = (int) args[1];
                            if (min >= max)
                            {
                                error = $"{min} is not < {max} for rand";
                            }
                            else
                            {
                                value = Randomizer.Next(min, max);
                            }
                            return (value, error);
                        },
                        VerifyInteger),
                    ReturnType.Number,
                    ValidateBinaryNumber),
                new ExpressionEvaluator(ExpressionType.CreateArray, Apply(args => new List<object>(args)), ReturnType.Object),
                new ExpressionEvaluator(
                    ExpressionType.First,
                    Apply(
                        args =>
                        {
                            object first = null;
                            if (args[0] is string string0 && string0.Length > 0)
                            {
                                first = string0.First().ToString();
                            }
                            else if (TryParseList(args[0], out IList list) && list.Count > 0)
                            {
                                first = AccessIndex(list, 0).value;
                            }
                            return first;
                        }),
                    ReturnType.Object,
                    ValidateUnary),
                new ExpressionEvaluator(
                    ExpressionType.Last,
                    Apply(
                        args =>
                        {
                            object last = null;
                            if (args[0] is string string0 && string0.Length > 0)
                            {
                                last = string0.Last().ToString();
                            }
                            else if (TryParseList(args[0], out IList list) && list.Count > 0)
                            {
                                last = AccessIndex(list, list.Count - 1).value;
                            }
                            return last;
                        }),
                    ReturnType.Object,
                    ValidateUnary),

                // Object manipulation and construction functions
                new ExpressionEvaluator(ExpressionType.Json, Apply(args => JToken.Parse(args[0])), ReturnType.String, (expr) => ValidateOrder(expr, null, ReturnType.String)),
                new ExpressionEvaluator(
                    ExpressionType.AddProperty,
                    Apply(args =>
                        {
                            var newJobj = (JObject)args[0];
                            newJobj[args[1].ToString()] = args[2];
                            return newJobj;
                        }),
                    ReturnType.Object,
                    (expr) => ValidateOrder(expr, null, ReturnType.Object, ReturnType.String, ReturnType.Object)),
                new ExpressionEvaluator(
                    ExpressionType.SetProperty,
                    Apply(args =>
                        {
                            var newJobj = (JObject)args[0];
                            newJobj[args[1].ToString()] = args[2];
                            return newJobj;
                        }),
                    ReturnType.Object,
                    (expr) => ValidateOrder(expr, null, ReturnType.Object, ReturnType.String, ReturnType.Object)),
                new ExpressionEvaluator(
                    ExpressionType.RemoveProperty,
                    Apply(args =>
                        {
                            var newJobj = (JObject)args[0];
                            newJobj.Property(args[1].ToString()).Remove();
                            return newJobj;
                        }),
                    ReturnType.Object,
                    (expr) => ValidateOrder(expr, null, ReturnType.Object, ReturnType.String)),
                new ExpressionEvaluator(ExpressionType.Select, Foreach, ReturnType.Object, ValidateForeach),
                new ExpressionEvaluator(ExpressionType.Foreach, Foreach, ReturnType.Object, ValidateForeach),
                new ExpressionEvaluator(ExpressionType.Where, Where, ReturnType.Object, ValidateWhere),
                new ExpressionEvaluator(ExpressionType.Coalesce, Apply(args => Coalesce(args.ToArray<object>())), ReturnType.Object, ValidateAtLeastOne),
                new ExpressionEvaluator(ExpressionType.XPath, ApplyWithError(args => XPath(args[0], args[1])), ReturnType.Object, (expr) => ValidateOrder(expr, null, ReturnType.Object, ReturnType.String)),

                // Regex expression
                new ExpressionEvaluator(
                    ExpressionType.IsMatch,
                    ApplyWithError(args =>
                        {
                            var value = false;
                            string error = null;

                            if (string.IsNullOrEmpty(args[0]))
                            {
                                value = false;
                                error = "regular expression is empty.";
                            }
                            else
                            {
                                var regex = CommonRegex.CreateRegex(args[1]);
                                value = regex.IsMatch(args[0]);
                            }
                            return (value, error);
                        }),
                    ReturnType.Boolean,
                    ValidateIsMatch),

                // Shorthand functions
                new ExpressionEvaluator(ExpressionType.Intent, ApplyShorthand(ExpressionType.Intent), ReturnType.Object, ValidateUnaryString),
                new ExpressionEvaluator(ExpressionType.Dialog, ApplyShorthand(ExpressionType.Dialog), ReturnType.Object, ValidateUnaryString),
                new ExpressionEvaluator(ExpressionType.Instance, ApplyShorthand(ExpressionType.Instance), ReturnType.Object, ValidateUnaryString),
                new ExpressionEvaluator(ExpressionType.Option, ApplyShorthand(ExpressionType.Option), ReturnType.Object, ValidateUnaryString),
<<<<<<< HEAD
                new ExpressionEvaluator(ExpressionType.Callstack, Callstack, ReturnType.Object, ValidateUnaryString),
=======
                new ExpressionEvaluator(ExpressionType.Entity, ApplyShorthand(ExpressionType.Entity), ReturnType.Object, ValidateUnaryString),
>>>>>>> d47851a7
                new ExpressionEvaluator(
                    ExpressionType.SimpleEntity,
                    ApplyShorthand(
                        ExpressionType.SimpleEntity,
                        entity =>
                            {
                                IList list;
                                var result = entity;

                                // fix issue: https://github.com/microsoft/botbuilder-dotnet/issues/1969
                                while (TryParseList(result, out list) && list.Count == 1)
                                {
                                    result = list[0];
                                }

                                return (result, null);
                        }),
                    ReturnType.Object,
                    ValidateUnaryString),
            };

            var lookup = new Dictionary<string, ExpressionEvaluator>();
            foreach (var function in functions)
            {
                lookup.Add(function.Type, function);
            }

            // Attach negations
            lookup[ExpressionType.LessThan].Negation = lookup[ExpressionType.GreaterThanOrEqual];
            lookup[ExpressionType.LessThanOrEqual].Negation = lookup[ExpressionType.GreaterThan];
            lookup[ExpressionType.Equal].Negation = lookup[ExpressionType.NotEqual];

            // Math aliases
            lookup.Add("add", lookup[ExpressionType.Add]); // more than 1 params
            lookup.Add("div", lookup[ExpressionType.Divide]); // more than 1 params
            lookup.Add("mul", lookup[ExpressionType.Multiply]); // more than 1 params
            lookup.Add("sub", lookup[ExpressionType.Subtract]); // more than 1 params
            lookup.Add("exp", lookup[ExpressionType.Power]); // more than 1 params
            lookup.Add("mod", lookup[ExpressionType.Mod]);

            // Comparison aliases
            lookup.Add("and", lookup[ExpressionType.And]);
            lookup.Add("equals", lookup[ExpressionType.Equal]);
            lookup.Add("greater", lookup[ExpressionType.GreaterThan]);
            lookup.Add("greaterOrEquals", lookup[ExpressionType.GreaterThanOrEqual]);
            lookup.Add("less", lookup[ExpressionType.LessThan]);
            lookup.Add("lessOrEquals", lookup[ExpressionType.LessThanOrEqual]);
            lookup.Add("not", lookup[ExpressionType.Not]);
            lookup.Add("or", lookup[ExpressionType.Or]);

            lookup.Add("concat", lookup[ExpressionType.Concat]);
            return lookup;
        }

        /// <summary>
        /// Dictionary of built-in functions.
        /// </summary>
        private static readonly Dictionary<string, ExpressionEvaluator> _functions = BuildFunctionLookup();
    }
}<|MERGE_RESOLUTION|>--- conflicted
+++ resolved
@@ -48,12 +48,8 @@
         {
             { ExpressionType.Intent, "turn.recognized.intents." },
             { ExpressionType.Entity, "turn.recognized.entities." },
-<<<<<<< HEAD
             { ExpressionType.Dialog, "dialog." },
-=======
             { ExpressionType.SimpleEntity, "turn.recognized.entities." },
-            { ExpressionType.Title, "dialog." },
->>>>>>> d47851a7
             { ExpressionType.Instance, "dialog.instance." },
             { ExpressionType.Option, "dialog.options." },
         };
@@ -3044,11 +3040,7 @@
                 new ExpressionEvaluator(ExpressionType.Dialog, ApplyShorthand(ExpressionType.Dialog), ReturnType.Object, ValidateUnaryString),
                 new ExpressionEvaluator(ExpressionType.Instance, ApplyShorthand(ExpressionType.Instance), ReturnType.Object, ValidateUnaryString),
                 new ExpressionEvaluator(ExpressionType.Option, ApplyShorthand(ExpressionType.Option), ReturnType.Object, ValidateUnaryString),
-<<<<<<< HEAD
-                new ExpressionEvaluator(ExpressionType.Callstack, Callstack, ReturnType.Object, ValidateUnaryString),
-=======
                 new ExpressionEvaluator(ExpressionType.Entity, ApplyShorthand(ExpressionType.Entity), ReturnType.Object, ValidateUnaryString),
->>>>>>> d47851a7
                 new ExpressionEvaluator(
                     ExpressionType.SimpleEntity,
                     ApplyShorthand(
